--- conflicted
+++ resolved
@@ -2594,12 +2594,8 @@
 
 	snd_pcm_drop(substream);
 	if (substream->hw_opened) {
-<<<<<<< HEAD
-		do_hw_free(substream);
-=======
 		if (substream->runtime->status->state != SNDRV_PCM_STATE_OPEN)
 			do_hw_free(substream);
->>>>>>> 2c523b34
 		substream->ops->close(substream);
 		substream->hw_opened = 0;
 	}

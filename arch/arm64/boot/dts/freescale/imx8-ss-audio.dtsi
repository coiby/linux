--- conflicted
+++ resolved
@@ -120,8 +120,6 @@
 	#size-cells = <1>;
 	ranges = <0x59000000 0x0 0x59000000 0x1000000>;
 
-<<<<<<< HEAD
-=======
 	asrc0: asrc@59000000 {
 		compatible = "fsl,imx8qm-asrc";
 		reg = <0x59000000 0x10000>;
@@ -205,20 +203,13 @@
 		status = "disabled";
 	};
 
->>>>>>> 0c383648
 	sai0: sai@59040000 {
 		compatible = "fsl,imx8qm-sai";
 		reg = <0x59040000 0x10000>;
 		interrupts = <GIC_SPI 314 IRQ_TYPE_LEVEL_HIGH>;
-<<<<<<< HEAD
-		clocks = <&sai0_lpcg 1>,
-			 <&clk_dummy>,
-			 <&sai0_lpcg 0>,
-=======
 		clocks = <&sai0_lpcg IMX_LPCG_CLK_4>,
 			 <&clk_dummy>,
 			 <&sai0_lpcg IMX_LPCG_CLK_0>,
->>>>>>> 0c383648
 			 <&clk_dummy>,
 			 <&clk_dummy>;
 		clock-names = "bus", "mclk0", "mclk1", "mclk2", "mclk3";
@@ -232,15 +223,9 @@
 		compatible = "fsl,imx8qm-sai";
 		reg = <0x59050000 0x10000>;
 		interrupts = <GIC_SPI 316 IRQ_TYPE_LEVEL_HIGH>;
-<<<<<<< HEAD
-		clocks = <&sai1_lpcg 1>,
-			 <&clk_dummy>,
-			 <&sai1_lpcg 0>,
-=======
 		clocks = <&sai1_lpcg IMX_LPCG_CLK_4>,
 			 <&clk_dummy>,
 			 <&sai1_lpcg IMX_LPCG_CLK_0>,
->>>>>>> 0c383648
 			 <&clk_dummy>,
 			 <&clk_dummy>;
 		clock-names = "bus", "mclk0", "mclk1", "mclk2", "mclk3";
@@ -254,15 +239,9 @@
 		compatible = "fsl,imx8qm-sai";
 		reg = <0x59060000 0x10000>;
 		interrupts = <GIC_SPI 318 IRQ_TYPE_LEVEL_HIGH>;
-<<<<<<< HEAD
-		clocks = <&sai2_lpcg 1>,
-			 <&clk_dummy>,
-			 <&sai2_lpcg 0>,
-=======
 		clocks = <&sai2_lpcg IMX_LPCG_CLK_4>,
 			 <&clk_dummy>,
 			 <&sai2_lpcg IMX_LPCG_CLK_0>,
->>>>>>> 0c383648
 			 <&clk_dummy>,
 			 <&clk_dummy>;
 		clock-names = "bus", "mclk0", "mclk1", "mclk2", "mclk3";
@@ -276,15 +255,9 @@
 		compatible = "fsl,imx8qm-sai";
 		reg = <0x59070000 0x10000>;
 		interrupts = <GIC_SPI 323 IRQ_TYPE_LEVEL_HIGH>;
-<<<<<<< HEAD
-		clocks = <&sai3_lpcg 1>,
-			 <&clk_dummy>,
-			 <&sai3_lpcg 0>,
-=======
 		clocks = <&sai3_lpcg IMX_LPCG_CLK_4>,
 			 <&clk_dummy>,
 			 <&sai3_lpcg IMX_LPCG_CLK_0>,
->>>>>>> 0c383648
 			 <&clk_dummy>,
 			 <&clk_dummy>;
 		clock-names = "bus", "mclk0", "mclk1", "mclk2", "mclk3";
@@ -350,8 +323,6 @@
 				<&pd IMX_SC_R_DMA_0_CH23>;
 	};
 
-<<<<<<< HEAD
-=======
 	asrc0_lpcg: clock-controller@59400000 {
 		compatible = "fsl,imx8qxp-lpcg";
 		reg = <0x59400000 0x10000>;
@@ -386,7 +357,6 @@
 		power-domains = <&pd IMX_SC_R_SPDIF_0>;
 	};
 
->>>>>>> 0c383648
 	sai0_lpcg: clock-controller@59440000 {
 		compatible = "fsl,imx8qxp-lpcg";
 		reg = <0x59440000 0x10000>;
@@ -481,8 +451,6 @@
 		status = "disabled";
 	};
 
-<<<<<<< HEAD
-=======
 	asrc1: asrc@59800000 {
 		compatible = "fsl,imx8qm-asrc";
 		reg = <0x59800000 0x10000>;
@@ -578,7 +546,6 @@
 		status = "disabled";
 	};
 
->>>>>>> 0c383648
 	edma1: dma-controller@599f0000 {
 		compatible = "fsl,imx8qm-edma";
 		reg = <0x599f0000 0xc0000>;
@@ -727,8 +694,6 @@
 			      "sai3_rx_bclk",
 			      "sai4_rx_bclk";
 	};
-<<<<<<< HEAD
-=======
 
 	asrc1_lpcg: clock-controller@59c00000 {
 		compatible = "fsl,imx8qxp-lpcg";
@@ -785,5 +750,4 @@
 				     "mqs0_lpcg_ipg_clk";
 		power-domains = <&pd IMX_SC_R_MQS_0>;
 	};
->>>>>>> 0c383648
 };
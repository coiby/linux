--- conflicted
+++ resolved
@@ -1017,11 +1017,7 @@
 	dma_cap_mask_t		mask;
 	struct dma_slave_config config;
 	struct dma_chan *chan;
-<<<<<<< HEAD
-	int ret, nent;
-=======
 	int ret;
->>>>>>> 0c383648
 
 	dma_cap_zero(mask);
 	dma_cap_set(DMA_SLAVE, mask);
@@ -1188,11 +1184,7 @@
 	struct dma_slave_config config;
 	struct circ_buf		*ring;
 	struct dma_chan *chan;
-<<<<<<< HEAD
-	int ret, nent;
-=======
 	int ret;
->>>>>>> 0c383648
 
 	ring = &atmel_port->rx_ring;
 

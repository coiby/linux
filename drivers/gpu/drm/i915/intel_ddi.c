--- conflicted
+++ resolved
@@ -2095,11 +2095,7 @@
 	if (WARN_ON(!pll))
 		return;
 
-<<<<<<< HEAD
-	 mutex_lock(&dev_priv->dpll_lock);
-=======
 	mutex_lock(&dev_priv->dpll_lock);
->>>>>>> 03a0dded
 
 	if (IS_CANNONLAKE(dev_priv)) {
 		/* Configure DPCLKA_CFGCR0 to map the DPLL to the DDI. */

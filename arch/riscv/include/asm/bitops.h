/* SPDX-License-Identifier: GPL-2.0-only */
/*
 * Copyright (C) 2012 Regents of the University of California
 */

#ifndef _ASM_RISCV_BITOPS_H
#define _ASM_RISCV_BITOPS_H

#ifndef _LINUX_BITOPS_H
#error "Only <linux/bitops.h> can be included directly"
#endif /* _LINUX_BITOPS_H */

#include <linux/compiler.h>
#include <linux/irqflags.h>
#include <asm/barrier.h>
#include <asm/bitsperlong.h>

#if !defined(CONFIG_RISCV_ISA_ZBB) || defined(NO_ALTERNATIVE)
#include <asm-generic/bitops/__ffs.h>
#include <asm-generic/bitops/__fls.h>
#include <asm-generic/bitops/ffs.h>
#include <asm-generic/bitops/fls.h>

#else
#define __HAVE_ARCH___FFS
#define __HAVE_ARCH___FLS
#define __HAVE_ARCH_FFS
#define __HAVE_ARCH_FLS

#include <asm-generic/bitops/__ffs.h>
#include <asm-generic/bitops/__fls.h>
#include <asm-generic/bitops/ffs.h>
#include <asm-generic/bitops/fls.h>

#include <asm/alternative-macros.h>
#include <asm/hwcap.h>

#if (BITS_PER_LONG == 64)
#define CTZW	"ctzw "
#define CLZW	"clzw "
#elif (BITS_PER_LONG == 32)
#define CTZW	"ctz "
#define CLZW	"clz "
#else
#error "Unexpected BITS_PER_LONG"
#endif

static __always_inline unsigned long variable__ffs(unsigned long word)
{
<<<<<<< HEAD
	int num;

	asm goto(ALTERNATIVE("j %l[legacy]", "nop", 0,
=======
	asm_volatile_goto(ALTERNATIVE("j %l[legacy]", "nop", 0,
>>>>>>> a9ad7329
				      RISCV_ISA_EXT_ZBB, 1)
			  : : : : legacy);

	asm volatile (".option push\n"
		      ".option arch,+zbb\n"
		      "ctz %0, %1\n"
		      ".option pop\n"
		      : "=r" (word) : "r" (word) :);

	return word;

legacy:
	return generic___ffs(word);
}

/**
 * __ffs - find first set bit in a long word
 * @word: The word to search
 *
 * Undefined if no set bit exists, so code should check against 0 first.
 */
#define __ffs(word)				\
	(__builtin_constant_p(word) ?		\
	 (unsigned long)__builtin_ctzl(word) :	\
	 variable__ffs(word))

static __always_inline unsigned long variable__fls(unsigned long word)
{
<<<<<<< HEAD
	int num;

	asm goto(ALTERNATIVE("j %l[legacy]", "nop", 0,
=======
	asm_volatile_goto(ALTERNATIVE("j %l[legacy]", "nop", 0,
>>>>>>> a9ad7329
				      RISCV_ISA_EXT_ZBB, 1)
			  : : : : legacy);

	asm volatile (".option push\n"
		      ".option arch,+zbb\n"
		      "clz %0, %1\n"
		      ".option pop\n"
		      : "=r" (word) : "r" (word) :);

	return BITS_PER_LONG - 1 - word;

legacy:
	return generic___fls(word);
}

/**
 * __fls - find last set bit in a long word
 * @word: the word to search
 *
 * Undefined if no set bit exists, so code should check against 0 first.
 */
#define __fls(word)							\
	(__builtin_constant_p(word) ?					\
	 (unsigned long)(BITS_PER_LONG - 1 - __builtin_clzl(word)) :	\
	 variable__fls(word))

static __always_inline int variable_ffs(int x)
{
<<<<<<< HEAD
	int r;

	if (!x)
		return 0;

	asm goto(ALTERNATIVE("j %l[legacy]", "nop", 0,
=======
	asm_volatile_goto(ALTERNATIVE("j %l[legacy]", "nop", 0,
>>>>>>> a9ad7329
				      RISCV_ISA_EXT_ZBB, 1)
			  : : : : legacy);

	if (!x)
		return 0;

	asm volatile (".option push\n"
		      ".option arch,+zbb\n"
		      CTZW "%0, %1\n"
		      ".option pop\n"
		      : "=r" (x) : "r" (x) :);

	return x + 1;

legacy:
	return generic_ffs(x);
}

/**
 * ffs - find first set bit in a word
 * @x: the word to search
 *
 * This is defined the same way as the libc and compiler builtin ffs routines.
 *
 * ffs(value) returns 0 if value is 0 or the position of the first set bit if
 * value is nonzero. The first (least significant) bit is at position 1.
 */
#define ffs(x) (__builtin_constant_p(x) ? __builtin_ffs(x) : variable_ffs(x))

static __always_inline int variable_fls(unsigned int x)
{
<<<<<<< HEAD
	int r;

	if (!x)
		return 0;

	asm goto(ALTERNATIVE("j %l[legacy]", "nop", 0,
=======
	asm_volatile_goto(ALTERNATIVE("j %l[legacy]", "nop", 0,
>>>>>>> a9ad7329
				      RISCV_ISA_EXT_ZBB, 1)
			  : : : : legacy);

	if (!x)
		return 0;

	asm volatile (".option push\n"
		      ".option arch,+zbb\n"
		      CLZW "%0, %1\n"
		      ".option pop\n"
		      : "=r" (x) : "r" (x) :);

	return 32 - x;

legacy:
	return generic_fls(x);
}

/**
 * fls - find last set bit in a word
 * @x: the word to search
 *
 * This is defined in a similar way as ffs, but returns the position of the most
 * significant set bit.
 *
 * fls(value) returns 0 if value is 0 or the position of the last set bit if
 * value is nonzero. The last (most significant) bit is at position 32.
 */
#define fls(x)							\
({								\
	typeof(x) x_ = (x);					\
	__builtin_constant_p(x_) ?				\
	 (int)((x_ != 0) ? (32 - __builtin_clz(x_)) : 0)	\
	 :							\
	 variable_fls(x_);					\
})

#endif /* !defined(CONFIG_RISCV_ISA_ZBB) || defined(NO_ALTERNATIVE) */

#include <asm-generic/bitops/ffz.h>
#include <asm-generic/bitops/fls64.h>
#include <asm-generic/bitops/sched.h>

#include <asm/arch_hweight.h>

#include <asm-generic/bitops/const_hweight.h>

#if (BITS_PER_LONG == 64)
#define __AMO(op)	"amo" #op ".d"
#elif (BITS_PER_LONG == 32)
#define __AMO(op)	"amo" #op ".w"
#else
#error "Unexpected BITS_PER_LONG"
#endif

#define __test_and_op_bit_ord(op, mod, nr, addr, ord)		\
({								\
	unsigned long __res, __mask;				\
	__mask = BIT_MASK(nr);					\
	__asm__ __volatile__ (					\
		__AMO(op) #ord " %0, %2, %1"			\
		: "=r" (__res), "+A" (addr[BIT_WORD(nr)])	\
		: "r" (mod(__mask))				\
		: "memory");					\
	((__res & __mask) != 0);				\
})

#define __op_bit_ord(op, mod, nr, addr, ord)			\
	__asm__ __volatile__ (					\
		__AMO(op) #ord " zero, %1, %0"			\
		: "+A" (addr[BIT_WORD(nr)])			\
		: "r" (mod(BIT_MASK(nr)))			\
		: "memory");

#define __test_and_op_bit(op, mod, nr, addr) 			\
	__test_and_op_bit_ord(op, mod, nr, addr, .aqrl)
#define __op_bit(op, mod, nr, addr)				\
	__op_bit_ord(op, mod, nr, addr, )

/* Bitmask modifiers */
#define __NOP(x)	(x)
#define __NOT(x)	(~(x))

/**
 * test_and_set_bit - Set a bit and return its old value
 * @nr: Bit to set
 * @addr: Address to count from
 *
 * This operation may be reordered on other architectures than x86.
 */
static inline int test_and_set_bit(int nr, volatile unsigned long *addr)
{
	return __test_and_op_bit(or, __NOP, nr, addr);
}

/**
 * test_and_clear_bit - Clear a bit and return its old value
 * @nr: Bit to clear
 * @addr: Address to count from
 *
 * This operation can be reordered on other architectures other than x86.
 */
static inline int test_and_clear_bit(int nr, volatile unsigned long *addr)
{
	return __test_and_op_bit(and, __NOT, nr, addr);
}

/**
 * test_and_change_bit - Change a bit and return its old value
 * @nr: Bit to change
 * @addr: Address to count from
 *
 * This operation is atomic and cannot be reordered.
 * It also implies a memory barrier.
 */
static inline int test_and_change_bit(int nr, volatile unsigned long *addr)
{
	return __test_and_op_bit(xor, __NOP, nr, addr);
}

/**
 * set_bit - Atomically set a bit in memory
 * @nr: the bit to set
 * @addr: the address to start counting from
 *
 * Note: there are no guarantees that this function will not be reordered
 * on non x86 architectures, so if you are writing portable code,
 * make sure not to rely on its reordering guarantees.
 *
 * Note that @nr may be almost arbitrarily large; this function is not
 * restricted to acting on a single-word quantity.
 */
static inline void set_bit(int nr, volatile unsigned long *addr)
{
	__op_bit(or, __NOP, nr, addr);
}

/**
 * clear_bit - Clears a bit in memory
 * @nr: Bit to clear
 * @addr: Address to start counting from
 *
 * Note: there are no guarantees that this function will not be reordered
 * on non x86 architectures, so if you are writing portable code,
 * make sure not to rely on its reordering guarantees.
 */
static inline void clear_bit(int nr, volatile unsigned long *addr)
{
	__op_bit(and, __NOT, nr, addr);
}

/**
 * change_bit - Toggle a bit in memory
 * @nr: Bit to change
 * @addr: Address to start counting from
 *
 * change_bit()  may be reordered on other architectures than x86.
 * Note that @nr may be almost arbitrarily large; this function is not
 * restricted to acting on a single-word quantity.
 */
static inline void change_bit(int nr, volatile unsigned long *addr)
{
	__op_bit(xor, __NOP, nr, addr);
}

/**
 * test_and_set_bit_lock - Set a bit and return its old value, for lock
 * @nr: Bit to set
 * @addr: Address to count from
 *
 * This operation is atomic and provides acquire barrier semantics.
 * It can be used to implement bit locks.
 */
static inline int test_and_set_bit_lock(
	unsigned long nr, volatile unsigned long *addr)
{
	return __test_and_op_bit_ord(or, __NOP, nr, addr, .aq);
}

/**
 * clear_bit_unlock - Clear a bit in memory, for unlock
 * @nr: the bit to set
 * @addr: the address to start counting from
 *
 * This operation is atomic and provides release barrier semantics.
 */
static inline void clear_bit_unlock(
	unsigned long nr, volatile unsigned long *addr)
{
	__op_bit_ord(and, __NOT, nr, addr, .rl);
}

/**
 * __clear_bit_unlock - Clear a bit in memory, for unlock
 * @nr: the bit to set
 * @addr: the address to start counting from
 *
 * This operation is like clear_bit_unlock, however it is not atomic.
 * It does provide release barrier semantics so it can be used to unlock
 * a bit lock, however it would only be used if no other CPU can modify
 * any bits in the memory until the lock is released (a good example is
 * if the bit lock itself protects access to the other bits in the word).
 *
 * On RISC-V systems there seems to be no benefit to taking advantage of the
 * non-atomic property here: it's a lot more instructions and we still have to
 * provide release semantics anyway.
 */
static inline void __clear_bit_unlock(
	unsigned long nr, volatile unsigned long *addr)
{
	clear_bit_unlock(nr, addr);
}

static inline bool xor_unlock_is_negative_byte(unsigned long mask,
		volatile unsigned long *addr)
{
	unsigned long res;
	__asm__ __volatile__ (
		__AMO(xor) ".rl %0, %2, %1"
		: "=r" (res), "+A" (*addr)
		: "r" (__NOP(mask))
		: "memory");
	return (res & BIT(7)) != 0;
}

#undef __test_and_op_bit
#undef __op_bit
#undef __NOP
#undef __NOT
#undef __AMO

#include <asm-generic/bitops/non-atomic.h>
#include <asm-generic/bitops/le.h>
#include <asm-generic/bitops/ext2-atomic.h>

#endif /* _ASM_RISCV_BITOPS_H */<|MERGE_RESOLUTION|>--- conflicted
+++ resolved
@@ -47,13 +47,7 @@
 
 static __always_inline unsigned long variable__ffs(unsigned long word)
 {
-<<<<<<< HEAD
-	int num;
-
 	asm goto(ALTERNATIVE("j %l[legacy]", "nop", 0,
-=======
-	asm_volatile_goto(ALTERNATIVE("j %l[legacy]", "nop", 0,
->>>>>>> a9ad7329
 				      RISCV_ISA_EXT_ZBB, 1)
 			  : : : : legacy);
 
@@ -82,13 +76,7 @@
 
 static __always_inline unsigned long variable__fls(unsigned long word)
 {
-<<<<<<< HEAD
-	int num;
-
 	asm goto(ALTERNATIVE("j %l[legacy]", "nop", 0,
-=======
-	asm_volatile_goto(ALTERNATIVE("j %l[legacy]", "nop", 0,
->>>>>>> a9ad7329
 				      RISCV_ISA_EXT_ZBB, 1)
 			  : : : : legacy);
 
@@ -117,16 +105,7 @@
 
 static __always_inline int variable_ffs(int x)
 {
-<<<<<<< HEAD
-	int r;
-
-	if (!x)
-		return 0;
-
 	asm goto(ALTERNATIVE("j %l[legacy]", "nop", 0,
-=======
-	asm_volatile_goto(ALTERNATIVE("j %l[legacy]", "nop", 0,
->>>>>>> a9ad7329
 				      RISCV_ISA_EXT_ZBB, 1)
 			  : : : : legacy);
 
@@ -158,16 +137,7 @@
 
 static __always_inline int variable_fls(unsigned int x)
 {
-<<<<<<< HEAD
-	int r;
-
-	if (!x)
-		return 0;
-
 	asm goto(ALTERNATIVE("j %l[legacy]", "nop", 0,
-=======
-	asm_volatile_goto(ALTERNATIVE("j %l[legacy]", "nop", 0,
->>>>>>> a9ad7329
 				      RISCV_ISA_EXT_ZBB, 1)
 			  : : : : legacy);
 

<<<<<<< HEAD
=======
# SPDX-License-Identifier: GPL-2.0-only
>>>>>>> 0ecfebd2
# This config refers to the generic KASAN mode.
config HAVE_ARCH_KASAN
	bool

config HAVE_ARCH_KASAN_SW_TAGS
	bool

config CC_HAS_KASAN_GENERIC
	def_bool $(cc-option, -fsanitize=kernel-address)

config CC_HAS_KASAN_SW_TAGS
	def_bool $(cc-option, -fsanitize=kernel-hwaddress)

config KASAN
	bool "KASAN: runtime memory debugger"
	depends on (HAVE_ARCH_KASAN && CC_HAS_KASAN_GENERIC) || \
		   (HAVE_ARCH_KASAN_SW_TAGS && CC_HAS_KASAN_SW_TAGS)
	depends on (SLUB && SYSFS) || (SLAB && !DEBUG_SLAB)
	help
	  Enables KASAN (KernelAddressSANitizer) - runtime memory debugger,
	  designed to find out-of-bounds accesses and use-after-free bugs.
	  See Documentation/dev-tools/kasan.rst for details.

choice
	prompt "KASAN mode"
	depends on KASAN
	default KASAN_GENERIC
	help
	  KASAN has two modes: generic KASAN (similar to userspace ASan,
	  x86_64/arm64/xtensa, enabled with CONFIG_KASAN_GENERIC) and
	  software tag-based KASAN (a version based on software memory
	  tagging, arm64 only, similar to userspace HWASan, enabled with
	  CONFIG_KASAN_SW_TAGS).
	  Both generic and tag-based KASAN are strictly debugging features.

config KASAN_GENERIC
	bool "Generic mode"
	depends on HAVE_ARCH_KASAN && CC_HAS_KASAN_GENERIC
	depends on (SLUB && SYSFS) || (SLAB && !DEBUG_SLAB)
	select SLUB_DEBUG if SLUB
	select CONSTRUCTORS
	select STACKDEPOT
	help
	  Enables generic KASAN mode.
	  Supported in both GCC and Clang. With GCC it requires version 4.9.2
	  or later for basic support and version 5.0 or later for detection of
	  out-of-bounds accesses for stack and global variables and for inline
	  instrumentation mode (CONFIG_KASAN_INLINE). With Clang it requires
	  version 3.7.0 or later and it doesn't support detection of
	  out-of-bounds accesses for global variables yet.
	  This mode consumes about 1/8th of available memory at kernel start
	  and introduces an overhead of ~x1.5 for the rest of the allocations.
	  The performance slowdown is ~x3.
	  For better error detection enable CONFIG_STACKTRACE.
	  Currently CONFIG_KASAN_GENERIC doesn't work with CONFIG_DEBUG_SLAB
	  (the resulting kernel does not boot).

config KASAN_SW_TAGS
	bool "Software tag-based mode"
	depends on HAVE_ARCH_KASAN_SW_TAGS && CC_HAS_KASAN_SW_TAGS
	depends on (SLUB && SYSFS) || (SLAB && !DEBUG_SLAB)
	select SLUB_DEBUG if SLUB
	select CONSTRUCTORS
	select STACKDEPOT
	help
	  Enables software tag-based KASAN mode.
	  This mode requires Top Byte Ignore support by the CPU and therefore
	  is only supported for arm64.
	  This mode requires Clang version 7.0.0 or later.
	  This mode consumes about 1/16th of available memory at kernel start
	  and introduces an overhead of ~20% for the rest of the allocations.
	  This mode may potentially introduce problems relating to pointer
	  casting and comparison, as it embeds tags into the top byte of each
	  pointer.
	  For better error detection enable CONFIG_STACKTRACE.
	  Currently CONFIG_KASAN_SW_TAGS doesn't work with CONFIG_DEBUG_SLAB
	  (the resulting kernel does not boot).

endchoice

choice
	prompt "Instrumentation type"
	depends on KASAN
	default KASAN_OUTLINE

config KASAN_OUTLINE
	bool "Outline instrumentation"
	help
	  Before every memory access compiler insert function call
	  __asan_load*/__asan_store*. These functions performs check
	  of shadow memory. This is slower than inline instrumentation,
	  however it doesn't bloat size of kernel's .text section so
	  much as inline does.

config KASAN_INLINE
	bool "Inline instrumentation"
	help
	  Compiler directly inserts code checking shadow memory before
	  memory accesses. This is faster than outline (in some workloads
	  it gives about x2 boost over outline instrumentation), but
	  make kernel's .text size much bigger.
	  For CONFIG_KASAN_GENERIC this requires GCC 5.0 or later.

endchoice

config KASAN_STACK_ENABLE
	bool "Enable stack instrumentation (unsafe)" if CC_IS_CLANG && !COMPILE_TEST
	default !(CLANG_VERSION < 90000)
	depends on KASAN
	help
	  The LLVM stack address sanitizer has a know problem that
	  causes excessive stack usage in a lot of functions, see
	  https://bugs.llvm.org/show_bug.cgi?id=38809
	  Disabling asan-stack makes it safe to run kernels build
	  with clang-8 with KASAN enabled, though it loses some of
	  the functionality.
	  This feature is always disabled when compile-testing with clang-8
	  or earlier to avoid cluttering the output in stack overflow
	  warnings, but clang-8 users can still enable it for builds without
	  CONFIG_COMPILE_TEST.  On gcc and later clang versions it is
	  assumed to always be safe to use and enabled by default.

config KASAN_STACK
	int
	default 1 if KASAN_STACK_ENABLE || CC_IS_GCC
	default 0

config KASAN_S390_4_LEVEL_PAGING
	bool "KASan: use 4-level paging"
	depends on KASAN && S390
	help
	  Compiling the kernel with KASan disables automatic 3-level vs
	  4-level paging selection. 3-level paging is used by default (up
	  to 3TB of RAM with KASan enabled). This options allows to force
	  4-level paging instead.

config TEST_KASAN
	tristate "Module for testing KASAN for bug detection"
	depends on m && KASAN
	help
	  This is a test module doing various nasty things like
	  out of bounds accesses, use after free. It is useful for testing
	  kernel debugging features like KASAN.<|MERGE_RESOLUTION|>--- conflicted
+++ resolved
@@ -1,7 +1,4 @@
-<<<<<<< HEAD
-=======
 # SPDX-License-Identifier: GPL-2.0-only
->>>>>>> 0ecfebd2
 # This config refers to the generic KASAN mode.
 config HAVE_ARCH_KASAN
 	bool

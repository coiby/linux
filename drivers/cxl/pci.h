--- conflicted
+++ resolved
@@ -20,14 +20,6 @@
 #define CXL_REGLOC_BIR_MASK GENMASK(2, 0)
 
 /* Register Block Identifier (RBI) */
-<<<<<<< HEAD
-#define CXL_REGLOC_RBI_MASK GENMASK(15, 8)
-#define CXL_REGLOC_RBI_EMPTY 0
-#define CXL_REGLOC_RBI_COMPONENT 1
-#define CXL_REGLOC_RBI_VIRT 2
-#define CXL_REGLOC_RBI_MEMDEV 3
-#define CXL_REGLOC_RBI_TYPES CXL_REGLOC_RBI_MEMDEV + 1
-=======
 enum cxl_regloc_type {
 	CXL_REGLOC_RBI_EMPTY = 0,
 	CXL_REGLOC_RBI_COMPONENT,
@@ -35,7 +27,6 @@
 	CXL_REGLOC_RBI_MEMDEV,
 	CXL_REGLOC_RBI_TYPES
 };
->>>>>>> df0cc57e
 
 #define CXL_REGLOC_RBI_MASK GENMASK(15, 8)
 #define CXL_REGLOC_ADDR_MASK GENMASK(31, 16)

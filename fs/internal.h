/* fs/ internal definitions
 *
 * Copyright (C) 2006 Red Hat, Inc. All Rights Reserved.
 * Written by David Howells (dhowells@redhat.com)
 *
 * This program is free software; you can redistribute it and/or
 * modify it under the terms of the GNU General Public License
 * as published by the Free Software Foundation; either version
 * 2 of the License, or (at your option) any later version.
 */

struct super_block;
struct file_system_type;
struct iomap;
struct iomap_ops;
struct linux_binprm;
struct path;
struct mount;
struct shrink_control;

/*
 * block_dev.c
 */
#ifdef CONFIG_BLOCK
extern void __init bdev_cache_init(void);

extern int __sync_blockdev(struct block_device *bdev, int wait);

#else
static inline void bdev_cache_init(void)
{
}

static inline int __sync_blockdev(struct block_device *bdev, int wait)
{
	return 0;
}
#endif

/*
 * buffer.c
 */
extern void guard_bio_eod(int rw, struct bio *bio);
extern int __block_write_begin_int(struct page *page, loff_t pos, unsigned len,
		get_block_t *get_block, struct iomap *iomap);

/*
 * char_dev.c
 */
extern void __init chrdev_init(void);

/*
 * namei.c
 */
extern int user_path_mountpoint_at(int, const char __user *, unsigned int, struct path *);
extern int vfs_path_lookup(struct dentry *, struct vfsmount *,
			   const char *, unsigned int, struct path *);
long do_mknodat(int dfd, const char __user *filename, umode_t mode,
		unsigned int dev);
long do_mkdirat(int dfd, const char __user *pathname, umode_t mode);
long do_rmdir(int dfd, const char __user *pathname);
long do_unlinkat(int dfd, struct filename *name);
long do_symlinkat(const char __user *oldname, int newdfd,
		  const char __user *newname);
int do_linkat(int olddfd, const char __user *oldname, int newdfd,
	      const char __user *newname, int flags);

/*
 * namespace.c
 */
extern void *copy_mount_options(const void __user *);
extern char *copy_mount_string(const void __user *);

extern struct vfsmount *lookup_mnt(const struct path *);
extern int finish_automount(struct vfsmount *, struct path *);

extern int sb_prepare_remount_readonly(struct super_block *);

extern void __init mnt_init(void);

extern int __mnt_want_write(struct vfsmount *);
extern int __mnt_want_write_file(struct file *);
extern int mnt_want_write_file_path(struct file *);
extern void __mnt_drop_write(struct vfsmount *);
extern void __mnt_drop_write_file(struct file *);
extern void mnt_drop_write_file_path(struct file *);

/*
 * fs_struct.c
 */
extern void chroot_fs_refs(const struct path *, const struct path *);

/*
 * file_table.c
 */
extern struct file *get_empty_filp(void);

/*
 * super.c
 */
extern int do_remount_sb(struct super_block *, int, void *, int);
extern bool trylock_super(struct super_block *sb);
extern struct dentry *mount_fs(struct file_system_type *,
			       int, const char *, void *);
extern struct super_block *user_get_super(dev_t);

/*
 * open.c
 */
struct open_flags {
	int open_flag;
	umode_t mode;
	int acc_mode;
	int intent;
	int lookup_flags;
};
extern struct file *do_filp_open(int dfd, struct filename *pathname,
		const struct open_flags *op);
extern struct file *do_file_open_root(struct dentry *, struct vfsmount *,
		const char *, const struct open_flags *);

<<<<<<< HEAD
long do_sys_ftruncate(unsigned int fd, loff_t length, int small);
long do_faccessat(int dfd, const char __user *filename, int mode);
int do_fchmodat(int dfd, const char __user *filename, umode_t mode);
int do_fchownat(int dfd, const char __user *filename, uid_t user, gid_t group,
		int flag);

extern int open_check_o_direct(struct file *f);
=======
>>>>>>> 0e11f644
extern int vfs_open(const struct path *, struct file *, const struct cred *);
extern struct file *filp_clone_open(struct file *);

/*
 * inode.c
 */
extern long prune_icache_sb(struct super_block *sb, struct shrink_control *sc);
extern void inode_add_lru(struct inode *inode);
extern int dentry_needs_remove_privs(struct dentry *dentry);

extern bool __atime_needs_update(const struct path *, struct inode *, bool);
static inline bool atime_needs_update_rcu(const struct path *path,
					  struct inode *inode)
{
	return __atime_needs_update(path, inode, true);
}

/*
 * fs-writeback.c
 */
extern void inode_io_list_del(struct inode *inode);

extern long get_nr_dirty_inodes(void);
extern int invalidate_inodes(struct super_block *, bool);

/*
 * dcache.c
 */
extern struct dentry *__d_alloc(struct super_block *, const struct qstr *);
extern int d_set_mounted(struct dentry *dentry);
extern long prune_dcache_sb(struct super_block *sb, struct shrink_control *sc);
extern struct dentry *d_alloc_cursor(struct dentry *);

/*
 * read_write.c
 */
extern int rw_verify_area(int, struct file *, const loff_t *, size_t);

/*
 * pipe.c
 */
extern const struct file_operations pipefifo_fops;

/*
 * fs_pin.c
 */
extern void group_pin_kill(struct hlist_head *p);
extern void mnt_pin_kill(struct mount *m);

/*
 * fs/nsfs.c
 */
extern const struct dentry_operations ns_dentry_operations;

/*
 * fs/ioctl.c
 */
extern int do_vfs_ioctl(struct file *file, unsigned int fd, unsigned int cmd,
		    unsigned long arg);
extern long vfs_ioctl(struct file *file, unsigned int cmd, unsigned long arg);

/*
 * iomap support:
 */
typedef loff_t (*iomap_actor_t)(struct inode *inode, loff_t pos, loff_t len,
		void *data, struct iomap *iomap);

loff_t iomap_apply(struct inode *inode, loff_t pos, loff_t length,
		unsigned flags, const struct iomap_ops *ops, void *data,
		iomap_actor_t actor);

/* direct-io.c: */
int sb_init_dio_done_wq(struct super_block *sb);<|MERGE_RESOLUTION|>--- conflicted
+++ resolved
@@ -119,16 +119,12 @@
 extern struct file *do_file_open_root(struct dentry *, struct vfsmount *,
 		const char *, const struct open_flags *);
 
-<<<<<<< HEAD
 long do_sys_ftruncate(unsigned int fd, loff_t length, int small);
 long do_faccessat(int dfd, const char __user *filename, int mode);
 int do_fchmodat(int dfd, const char __user *filename, umode_t mode);
 int do_fchownat(int dfd, const char __user *filename, uid_t user, gid_t group,
 		int flag);
 
-extern int open_check_o_direct(struct file *f);
-=======
->>>>>>> 0e11f644
 extern int vfs_open(const struct path *, struct file *, const struct cred *);
 extern struct file *filp_clone_open(struct file *);
 

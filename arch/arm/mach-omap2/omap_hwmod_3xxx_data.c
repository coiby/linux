/*
 * omap_hwmod_3xxx_data.c - hardware modules present on the OMAP3xxx chips
 *
 * Copyright (C) 2009-2010 Nokia Corporation
 * Paul Walmsley
 *
 * This program is free software; you can redistribute it and/or modify
 * it under the terms of the GNU General Public License version 2 as
 * published by the Free Software Foundation.
 *
 * The data in this file should be completely autogeneratable from
 * the TI hardware database or other technical documentation.
 *
 * XXX these should be marked initdata for multi-OMAP kernels
 */
#include <plat/omap_hwmod.h>
#include <mach/irqs.h>
#include <plat/cpu.h>
#include <plat/dma.h>
#include <plat/serial.h>

#include "omap_hwmod_common_data.h"

#include "prm-regbits-34xx.h"
#include "cm-regbits-34xx.h"

/*
 * OMAP3xxx hardware module integration data
 *
 * ALl of the data in this section should be autogeneratable from the
 * TI hardware database or other technical documentation.  Data that
 * is driver-specific or driver-kernel integration-specific belongs
 * elsewhere.
 */

static struct omap_hwmod omap3xxx_mpu_hwmod;
static struct omap_hwmod omap3xxx_iva_hwmod;
static struct omap_hwmod omap3xxx_l3_main_hwmod;
static struct omap_hwmod omap3xxx_l4_core_hwmod;
static struct omap_hwmod omap3xxx_l4_per_hwmod;
static struct omap_hwmod omap3xxx_wd_timer2_hwmod;

/* L3 -> L4_CORE interface */
static struct omap_hwmod_ocp_if omap3xxx_l3_main__l4_core = {
	.master	= &omap3xxx_l3_main_hwmod,
	.slave	= &omap3xxx_l4_core_hwmod,
	.user	= OCP_USER_MPU | OCP_USER_SDMA,
};

/* L3 -> L4_PER interface */
static struct omap_hwmod_ocp_if omap3xxx_l3_main__l4_per = {
	.master = &omap3xxx_l3_main_hwmod,
	.slave	= &omap3xxx_l4_per_hwmod,
	.user	= OCP_USER_MPU | OCP_USER_SDMA,
};

/* MPU -> L3 interface */
static struct omap_hwmod_ocp_if omap3xxx_mpu__l3_main = {
	.master = &omap3xxx_mpu_hwmod,
	.slave	= &omap3xxx_l3_main_hwmod,
	.user	= OCP_USER_MPU,
};

/* Slave interfaces on the L3 interconnect */
static struct omap_hwmod_ocp_if *omap3xxx_l3_main_slaves[] = {
	&omap3xxx_mpu__l3_main,
};

/* Master interfaces on the L3 interconnect */
static struct omap_hwmod_ocp_if *omap3xxx_l3_main_masters[] = {
	&omap3xxx_l3_main__l4_core,
	&omap3xxx_l3_main__l4_per,
};

/* L3 */
static struct omap_hwmod omap3xxx_l3_main_hwmod = {
	.name		= "l3_main",
	.class		= &l3_hwmod_class,
	.masters	= omap3xxx_l3_main_masters,
	.masters_cnt	= ARRAY_SIZE(omap3xxx_l3_main_masters),
	.slaves		= omap3xxx_l3_main_slaves,
	.slaves_cnt	= ARRAY_SIZE(omap3xxx_l3_main_slaves),
	.omap_chip	= OMAP_CHIP_INIT(CHIP_IS_OMAP3430),
	.flags		= HWMOD_NO_IDLEST,
};

static struct omap_hwmod omap3xxx_l4_wkup_hwmod;
static struct omap_hwmod omap3xxx_uart1_hwmod;
static struct omap_hwmod omap3xxx_uart2_hwmod;
static struct omap_hwmod omap3xxx_uart3_hwmod;
static struct omap_hwmod omap3xxx_uart4_hwmod;

/* L4_CORE -> L4_WKUP interface */
static struct omap_hwmod_ocp_if omap3xxx_l4_core__l4_wkup = {
	.master	= &omap3xxx_l4_core_hwmod,
	.slave	= &omap3xxx_l4_wkup_hwmod,
	.user	= OCP_USER_MPU | OCP_USER_SDMA,
};

/* L4 CORE -> UART1 interface */
static struct omap_hwmod_addr_space omap3xxx_uart1_addr_space[] = {
	{
		.pa_start	= OMAP3_UART1_BASE,
		.pa_end		= OMAP3_UART1_BASE + SZ_8K - 1,
		.flags		= ADDR_MAP_ON_INIT | ADDR_TYPE_RT,
	},
};

static struct omap_hwmod_ocp_if omap3_l4_core__uart1 = {
	.master		= &omap3xxx_l4_core_hwmod,
	.slave		= &omap3xxx_uart1_hwmod,
	.clk		= "uart1_ick",
	.addr		= omap3xxx_uart1_addr_space,
	.addr_cnt	= ARRAY_SIZE(omap3xxx_uart1_addr_space),
	.user		= OCP_USER_MPU | OCP_USER_SDMA,
};

/* L4 CORE -> UART2 interface */
static struct omap_hwmod_addr_space omap3xxx_uart2_addr_space[] = {
	{
		.pa_start	= OMAP3_UART2_BASE,
		.pa_end		= OMAP3_UART2_BASE + SZ_1K - 1,
		.flags		= ADDR_MAP_ON_INIT | ADDR_TYPE_RT,
	},
};

static struct omap_hwmod_ocp_if omap3_l4_core__uart2 = {
	.master		= &omap3xxx_l4_core_hwmod,
	.slave		= &omap3xxx_uart2_hwmod,
	.clk		= "uart2_ick",
	.addr		= omap3xxx_uart2_addr_space,
	.addr_cnt	= ARRAY_SIZE(omap3xxx_uart2_addr_space),
	.user		= OCP_USER_MPU | OCP_USER_SDMA,
};

/* L4 PER -> UART3 interface */
static struct omap_hwmod_addr_space omap3xxx_uart3_addr_space[] = {
	{
		.pa_start	= OMAP3_UART3_BASE,
		.pa_end		= OMAP3_UART3_BASE + SZ_1K - 1,
		.flags		= ADDR_MAP_ON_INIT | ADDR_TYPE_RT,
	},
};

static struct omap_hwmod_ocp_if omap3_l4_per__uart3 = {
	.master		= &omap3xxx_l4_per_hwmod,
	.slave		= &omap3xxx_uart3_hwmod,
	.clk		= "uart3_ick",
	.addr		= omap3xxx_uart3_addr_space,
	.addr_cnt	= ARRAY_SIZE(omap3xxx_uart3_addr_space),
	.user		= OCP_USER_MPU | OCP_USER_SDMA,
};

/* L4 PER -> UART4 interface */
static struct omap_hwmod_addr_space omap3xxx_uart4_addr_space[] = {
	{
		.pa_start	= OMAP3_UART4_BASE,
		.pa_end		= OMAP3_UART4_BASE + SZ_1K - 1,
		.flags		= ADDR_MAP_ON_INIT | ADDR_TYPE_RT,
	},
};

static struct omap_hwmod_ocp_if omap3_l4_per__uart4 = {
	.master		= &omap3xxx_l4_per_hwmod,
	.slave		= &omap3xxx_uart4_hwmod,
	.clk		= "uart4_ick",
	.addr		= omap3xxx_uart4_addr_space,
	.addr_cnt	= ARRAY_SIZE(omap3xxx_uart4_addr_space),
	.user		= OCP_USER_MPU | OCP_USER_SDMA,
};

/* Slave interfaces on the L4_CORE interconnect */
static struct omap_hwmod_ocp_if *omap3xxx_l4_core_slaves[] = {
	&omap3xxx_l3_main__l4_core,
};

/* Master interfaces on the L4_CORE interconnect */
static struct omap_hwmod_ocp_if *omap3xxx_l4_core_masters[] = {
	&omap3xxx_l4_core__l4_wkup,
	&omap3_l4_core__uart1,
	&omap3_l4_core__uart2,
};

/* L4 CORE */
static struct omap_hwmod omap3xxx_l4_core_hwmod = {
	.name		= "l4_core",
	.class		= &l4_hwmod_class,
	.masters	= omap3xxx_l4_core_masters,
	.masters_cnt	= ARRAY_SIZE(omap3xxx_l4_core_masters),
	.slaves		= omap3xxx_l4_core_slaves,
	.slaves_cnt	= ARRAY_SIZE(omap3xxx_l4_core_slaves),
	.omap_chip	= OMAP_CHIP_INIT(CHIP_IS_OMAP3430),
	.flags		= HWMOD_NO_IDLEST,
};

/* Slave interfaces on the L4_PER interconnect */
static struct omap_hwmod_ocp_if *omap3xxx_l4_per_slaves[] = {
	&omap3xxx_l3_main__l4_per,
};

/* Master interfaces on the L4_PER interconnect */
static struct omap_hwmod_ocp_if *omap3xxx_l4_per_masters[] = {
	&omap3_l4_per__uart3,
	&omap3_l4_per__uart4,
};

/* L4 PER */
static struct omap_hwmod omap3xxx_l4_per_hwmod = {
	.name		= "l4_per",
	.class		= &l4_hwmod_class,
	.masters	= omap3xxx_l4_per_masters,
	.masters_cnt	= ARRAY_SIZE(omap3xxx_l4_per_masters),
	.slaves		= omap3xxx_l4_per_slaves,
	.slaves_cnt	= ARRAY_SIZE(omap3xxx_l4_per_slaves),
	.omap_chip	= OMAP_CHIP_INIT(CHIP_IS_OMAP3430),
	.flags		= HWMOD_NO_IDLEST,
};

/* Slave interfaces on the L4_WKUP interconnect */
static struct omap_hwmod_ocp_if *omap3xxx_l4_wkup_slaves[] = {
	&omap3xxx_l4_core__l4_wkup,
};

/* Master interfaces on the L4_WKUP interconnect */
static struct omap_hwmod_ocp_if *omap3xxx_l4_wkup_masters[] = {
};

/* L4 WKUP */
static struct omap_hwmod omap3xxx_l4_wkup_hwmod = {
	.name		= "l4_wkup",
	.class		= &l4_hwmod_class,
	.masters	= omap3xxx_l4_wkup_masters,
	.masters_cnt	= ARRAY_SIZE(omap3xxx_l4_wkup_masters),
	.slaves		= omap3xxx_l4_wkup_slaves,
	.slaves_cnt	= ARRAY_SIZE(omap3xxx_l4_wkup_slaves),
	.omap_chip	= OMAP_CHIP_INIT(CHIP_IS_OMAP3430),
	.flags		= HWMOD_NO_IDLEST,
};

/* Master interfaces on the MPU device */
static struct omap_hwmod_ocp_if *omap3xxx_mpu_masters[] = {
	&omap3xxx_mpu__l3_main,
};

/* MPU */
static struct omap_hwmod omap3xxx_mpu_hwmod = {
	.name		= "mpu",
	.class		= &mpu_hwmod_class,
	.main_clk	= "arm_fck",
	.masters	= omap3xxx_mpu_masters,
	.masters_cnt	= ARRAY_SIZE(omap3xxx_mpu_masters),
	.omap_chip	= OMAP_CHIP_INIT(CHIP_IS_OMAP3430),
};

/*
 * IVA2_2 interface data
 */

/* IVA2 <- L3 interface */
static struct omap_hwmod_ocp_if omap3xxx_l3__iva = {
	.master		= &omap3xxx_l3_main_hwmod,
	.slave		= &omap3xxx_iva_hwmod,
	.clk		= "iva2_ck",
	.user		= OCP_USER_MPU | OCP_USER_SDMA,
};

static struct omap_hwmod_ocp_if *omap3xxx_iva_masters[] = {
	&omap3xxx_l3__iva,
};

/*
 * IVA2 (IVA2)
 */

static struct omap_hwmod omap3xxx_iva_hwmod = {
	.name		= "iva",
	.class		= &iva_hwmod_class,
	.masters	= omap3xxx_iva_masters,
	.masters_cnt	= ARRAY_SIZE(omap3xxx_iva_masters),
	.omap_chip	= OMAP_CHIP_INIT(CHIP_IS_OMAP3430)
};

<<<<<<< HEAD
/* l4_wkup -> wd_timer2 */
static struct omap_hwmod_addr_space omap3xxx_wd_timer2_addrs[] = {
	{
		.pa_start	= 0x48314000,
		.pa_end		= 0x4831407f,
		.flags		= ADDR_TYPE_RT
	},
};

static struct omap_hwmod_ocp_if omap3xxx_l4_wkup__wd_timer2 = {
	.master		= &omap3xxx_l4_wkup_hwmod,
	.slave		= &omap3xxx_wd_timer2_hwmod,
	.clk		= "wdt2_ick",
	.addr		= omap3xxx_wd_timer2_addrs,
	.addr_cnt	= ARRAY_SIZE(omap3xxx_wd_timer2_addrs),
	.user		= OCP_USER_MPU | OCP_USER_SDMA,
};

/*
 * 'wd_timer' class
 * 32-bit watchdog upward counter that generates a pulse on the reset pin on
 * overflow condition
 */

static struct omap_hwmod_class_sysconfig omap3xxx_wd_timer_sysc = {
	.rev_offs	= 0x0000,
	.sysc_offs	= 0x0010,
	.syss_offs	= 0x0014,
	.sysc_flags	= (SYSC_HAS_SIDLEMODE | SYSC_HAS_EMUFREE |
			   SYSC_HAS_ENAWAKEUP | SYSC_HAS_SOFTRESET |
			   SYSC_HAS_AUTOIDLE | SYSC_HAS_CLOCKACTIVITY),
	.idlemodes	= (SIDLE_FORCE | SIDLE_NO | SIDLE_SMART),
	.sysc_fields    = &omap_hwmod_sysc_type1,
};

static struct omap_hwmod_class omap3xxx_wd_timer_hwmod_class = {
	.name = "wd_timer",
	.sysc = &omap3xxx_wd_timer_sysc,
};

/* wd_timer2 */
static struct omap_hwmod_ocp_if *omap3xxx_wd_timer2_slaves[] = {
	&omap3xxx_l4_wkup__wd_timer2,
};

static struct omap_hwmod omap3xxx_wd_timer2_hwmod = {
	.name		= "wd_timer2",
	.class		= &omap3xxx_wd_timer_hwmod_class,
	.main_clk	= "wdt2_fck",
	.prcm		= {
		.omap2 = {
			.prcm_reg_id = 1,
			.module_bit = OMAP3430_EN_WDT2_SHIFT,
			.module_offs = WKUP_MOD,
			.idlest_reg_id = 1,
			.idlest_idle_bit = OMAP3430_ST_WDT2_SHIFT,
		},
	},
	.slaves		= omap3xxx_wd_timer2_slaves,
	.slaves_cnt	= ARRAY_SIZE(omap3xxx_wd_timer2_slaves),
	.omap_chip	= OMAP_CHIP_INIT(CHIP_IS_OMAP3430),
};

=======
/* UART common */

static struct omap_hwmod_class_sysconfig uart_sysc = {
	.rev_offs	= 0x50,
	.sysc_offs	= 0x54,
	.syss_offs	= 0x58,
	.sysc_flags	= (SYSC_HAS_SIDLEMODE |
			   SYSC_HAS_ENAWAKEUP | SYSC_HAS_SOFTRESET |
			   SYSC_HAS_AUTOIDLE),
	.idlemodes	= (SIDLE_FORCE | SIDLE_NO | SIDLE_SMART),
	.sysc_fields    = &omap_hwmod_sysc_type1,
};

static struct omap_hwmod_class uart_class = {
	.name = "uart",
	.sysc = &uart_sysc,
};

/* UART1 */

static struct omap_hwmod_irq_info uart1_mpu_irqs[] = {
	{ .irq = INT_24XX_UART1_IRQ, },
};

static struct omap_hwmod_dma_info uart1_sdma_reqs[] = {
	{ .name = "tx",	.dma_req = OMAP24XX_DMA_UART1_TX, },
	{ .name = "rx",	.dma_req = OMAP24XX_DMA_UART1_RX, },
};

static struct omap_hwmod_ocp_if *omap3xxx_uart1_slaves[] = {
	&omap3_l4_core__uart1,
};

static struct omap_hwmod omap3xxx_uart1_hwmod = {
	.name		= "uart1",
	.mpu_irqs	= uart1_mpu_irqs,
	.mpu_irqs_cnt	= ARRAY_SIZE(uart1_mpu_irqs),
	.sdma_reqs	= uart1_sdma_reqs,
	.sdma_reqs_cnt	= ARRAY_SIZE(uart1_sdma_reqs),
	.main_clk	= "uart1_fck",
	.prcm		= {
		.omap2 = {
			.module_offs = CORE_MOD,
			.prcm_reg_id = 1,
			.module_bit = OMAP3430_EN_UART1_SHIFT,
			.idlest_reg_id = 1,
			.idlest_idle_bit = OMAP3430_EN_UART1_SHIFT,
		},
	},
	.slaves		= omap3xxx_uart1_slaves,
	.slaves_cnt	= ARRAY_SIZE(omap3xxx_uart1_slaves),
	.class		= &uart_class,
	.omap_chip	= OMAP_CHIP_INIT(CHIP_IS_OMAP3430),
};

/* UART2 */

static struct omap_hwmod_irq_info uart2_mpu_irqs[] = {
	{ .irq = INT_24XX_UART2_IRQ, },
};

static struct omap_hwmod_dma_info uart2_sdma_reqs[] = {
	{ .name = "tx",	.dma_req = OMAP24XX_DMA_UART2_TX, },
	{ .name = "rx",	.dma_req = OMAP24XX_DMA_UART2_RX, },
};

static struct omap_hwmod_ocp_if *omap3xxx_uart2_slaves[] = {
	&omap3_l4_core__uart2,
};

static struct omap_hwmod omap3xxx_uart2_hwmod = {
	.name		= "uart2",
	.mpu_irqs	= uart2_mpu_irqs,
	.mpu_irqs_cnt	= ARRAY_SIZE(uart2_mpu_irqs),
	.sdma_reqs	= uart2_sdma_reqs,
	.sdma_reqs_cnt	= ARRAY_SIZE(uart2_sdma_reqs),
	.main_clk	= "uart2_fck",
	.prcm		= {
		.omap2 = {
			.module_offs = CORE_MOD,
			.prcm_reg_id = 1,
			.module_bit = OMAP3430_EN_UART2_SHIFT,
			.idlest_reg_id = 1,
			.idlest_idle_bit = OMAP3430_EN_UART2_SHIFT,
		},
	},
	.slaves		= omap3xxx_uart2_slaves,
	.slaves_cnt	= ARRAY_SIZE(omap3xxx_uart2_slaves),
	.class		= &uart_class,
	.omap_chip	= OMAP_CHIP_INIT(CHIP_IS_OMAP3430),
};

/* UART3 */

static struct omap_hwmod_irq_info uart3_mpu_irqs[] = {
	{ .irq = INT_24XX_UART3_IRQ, },
};

static struct omap_hwmod_dma_info uart3_sdma_reqs[] = {
	{ .name = "tx",	.dma_req = OMAP24XX_DMA_UART3_TX, },
	{ .name = "rx",	.dma_req = OMAP24XX_DMA_UART3_RX, },
};

static struct omap_hwmod_ocp_if *omap3xxx_uart3_slaves[] = {
	&omap3_l4_per__uart3,
};

static struct omap_hwmod omap3xxx_uart3_hwmod = {
	.name		= "uart3",
	.mpu_irqs	= uart3_mpu_irqs,
	.mpu_irqs_cnt	= ARRAY_SIZE(uart3_mpu_irqs),
	.sdma_reqs	= uart3_sdma_reqs,
	.sdma_reqs_cnt	= ARRAY_SIZE(uart3_sdma_reqs),
	.main_clk	= "uart3_fck",
	.prcm		= {
		.omap2 = {
			.module_offs = OMAP3430_PER_MOD,
			.prcm_reg_id = 1,
			.module_bit = OMAP3430_EN_UART3_SHIFT,
			.idlest_reg_id = 1,
			.idlest_idle_bit = OMAP3430_EN_UART3_SHIFT,
		},
	},
	.slaves		= omap3xxx_uart3_slaves,
	.slaves_cnt	= ARRAY_SIZE(omap3xxx_uart3_slaves),
	.class		= &uart_class,
	.omap_chip	= OMAP_CHIP_INIT(CHIP_IS_OMAP3430),
};

/* UART4 */

static struct omap_hwmod_irq_info uart4_mpu_irqs[] = {
	{ .irq = INT_36XX_UART4_IRQ, },
};

static struct omap_hwmod_dma_info uart4_sdma_reqs[] = {
	{ .name = "rx",	.dma_req = OMAP36XX_DMA_UART4_RX, },
	{ .name = "tx",	.dma_req = OMAP36XX_DMA_UART4_TX, },
};

static struct omap_hwmod_ocp_if *omap3xxx_uart4_slaves[] = {
	&omap3_l4_per__uart4,
};

static struct omap_hwmod omap3xxx_uart4_hwmod = {
	.name		= "uart4",
	.mpu_irqs	= uart4_mpu_irqs,
	.mpu_irqs_cnt	= ARRAY_SIZE(uart4_mpu_irqs),
	.sdma_reqs	= uart4_sdma_reqs,
	.sdma_reqs_cnt	= ARRAY_SIZE(uart4_sdma_reqs),
	.main_clk	= "uart4_fck",
	.prcm		= {
		.omap2 = {
			.module_offs = OMAP3430_PER_MOD,
			.prcm_reg_id = 1,
			.module_bit = OMAP3630_EN_UART4_SHIFT,
			.idlest_reg_id = 1,
			.idlest_idle_bit = OMAP3630_EN_UART4_SHIFT,
		},
	},
	.slaves		= omap3xxx_uart4_slaves,
	.slaves_cnt	= ARRAY_SIZE(omap3xxx_uart4_slaves),
	.class		= &uart_class,
	.omap_chip	= OMAP_CHIP_INIT(CHIP_IS_OMAP3630ES1),
};

>>>>>>> 257f23d8
static __initdata struct omap_hwmod *omap3xxx_hwmods[] = {
	&omap3xxx_l3_main_hwmod,
	&omap3xxx_l4_core_hwmod,
	&omap3xxx_l4_per_hwmod,
	&omap3xxx_l4_wkup_hwmod,
	&omap3xxx_mpu_hwmod,
	&omap3xxx_iva_hwmod,
<<<<<<< HEAD
	&omap3xxx_wd_timer2_hwmod,
=======
	&omap3xxx_uart1_hwmod,
	&omap3xxx_uart2_hwmod,
	&omap3xxx_uart3_hwmod,
	&omap3xxx_uart4_hwmod,
>>>>>>> 257f23d8
	NULL,
};

int __init omap3xxx_hwmod_init(void)
{
	return omap_hwmod_init(omap3xxx_hwmods);
}<|MERGE_RESOLUTION|>--- conflicted
+++ resolved
@@ -280,7 +280,6 @@
 	.omap_chip	= OMAP_CHIP_INIT(CHIP_IS_OMAP3430)
 };
 
-<<<<<<< HEAD
 /* l4_wkup -> wd_timer2 */
 static struct omap_hwmod_addr_space omap3xxx_wd_timer2_addrs[] = {
 	{
@@ -344,7 +343,6 @@
 	.omap_chip	= OMAP_CHIP_INIT(CHIP_IS_OMAP3430),
 };
 
-=======
 /* UART common */
 
 static struct omap_hwmod_class_sysconfig uart_sysc = {
@@ -511,7 +509,6 @@
 	.omap_chip	= OMAP_CHIP_INIT(CHIP_IS_OMAP3630ES1),
 };
 
->>>>>>> 257f23d8
 static __initdata struct omap_hwmod *omap3xxx_hwmods[] = {
 	&omap3xxx_l3_main_hwmod,
 	&omap3xxx_l4_core_hwmod,
@@ -519,14 +516,11 @@
 	&omap3xxx_l4_wkup_hwmod,
 	&omap3xxx_mpu_hwmod,
 	&omap3xxx_iva_hwmod,
-<<<<<<< HEAD
 	&omap3xxx_wd_timer2_hwmod,
-=======
 	&omap3xxx_uart1_hwmod,
 	&omap3xxx_uart2_hwmod,
 	&omap3xxx_uart3_hwmod,
 	&omap3xxx_uart4_hwmod,
->>>>>>> 257f23d8
 	NULL,
 };
 

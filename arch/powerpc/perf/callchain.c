// SPDX-License-Identifier: GPL-2.0-or-later
/*
 * Performance counter callchain support - powerpc architecture code
 *
 * Copyright © 2009 Paul Mackerras, IBM Corporation.
 */
#include <linux/kernel.h>
#include <linux/sched.h>
#include <linux/perf_event.h>
#include <linux/percpu.h>
#include <linux/uaccess.h>
#include <linux/mm.h>
#include <asm/ptrace.h>
#include <asm/pgtable.h>
#include <asm/sigcontext.h>
#include <asm/ucontext.h>
#include <asm/vdso.h>
#include <asm/pte-walk.h>

#include "callchain.h"

/*
 * Is sp valid as the address of the next kernel stack frame after prev_sp?
 * The next frame may be in a different stack area but should not go
 * back down in the same stack area.
 */
static int valid_next_sp(unsigned long sp, unsigned long prev_sp)
{
	if (sp & 0xf)
		return 0;		/* must be 16-byte aligned */
	if (!validate_sp(sp, current, STACK_FRAME_OVERHEAD))
		return 0;
	if (sp >= prev_sp + STACK_FRAME_MIN_SIZE)
		return 1;
	/*
	 * sp could decrease when we jump off an interrupt stack
	 * back to the regular process stack.
	 */
	if ((sp & ~(THREAD_SIZE - 1)) != (prev_sp & ~(THREAD_SIZE - 1)))
		return 1;
	return 0;
}

void
perf_callchain_kernel(struct perf_callchain_entry_ctx *entry, struct pt_regs *regs)
{
	unsigned long sp, next_sp;
	unsigned long next_ip;
	unsigned long lr;
	long level = 0;
	unsigned long *fp;

	lr = regs->link;
	sp = regs->gpr[1];
	perf_callchain_store(entry, perf_instruction_pointer(regs));

	if (!validate_sp(sp, current, STACK_FRAME_OVERHEAD))
		return;

	for (;;) {
		fp = (unsigned long *) sp;
		next_sp = fp[0];

		if (next_sp == sp + STACK_INT_FRAME_SIZE &&
		    fp[STACK_FRAME_MARKER] == STACK_FRAME_REGS_MARKER) {
			/*
			 * This looks like an interrupt frame for an
			 * interrupt that occurred in the kernel
			 */
			regs = (struct pt_regs *)(sp + STACK_FRAME_OVERHEAD);
			next_ip = regs->nip;
			lr = regs->link;
			level = 0;
			perf_callchain_store_context(entry, PERF_CONTEXT_KERNEL);

		} else {
			if (level == 0)
				next_ip = lr;
			else
				next_ip = fp[STACK_FRAME_LR_SAVE];

			/*
			 * We can't tell which of the first two addresses
			 * we get are valid, but we can filter out the
			 * obviously bogus ones here.  We replace them
			 * with 0 rather than removing them entirely so
			 * that userspace can tell which is which.
			 */
			if ((level == 1 && next_ip == lr) ||
			    (level <= 1 && !kernel_text_address(next_ip)))
				next_ip = 0;

			++level;
		}

		perf_callchain_store(entry, next_ip);
		if (!valid_next_sp(next_sp, sp))
			return;
		sp = next_sp;
	}
}

<<<<<<< HEAD
#ifdef CONFIG_PPC64
/*
 * On 64-bit we don't want to invoke hash_page on user addresses from
 * interrupt context, so if the access faults, we read the page tables
 * to find which page (if any) is mapped and access it directly.
 */
static int read_user_stack_slow(void __user *ptr, void *buf, int nb)
{
	int ret = -EFAULT;
	pgd_t *pgdir;
	pte_t *ptep, pte;
	unsigned shift;
	unsigned long addr = (unsigned long) ptr;
	unsigned long offset;
	unsigned long pfn, flags;
	void *kaddr;

	pgdir = current->mm->pgd;
	if (!pgdir)
		return -EFAULT;

	local_irq_save(flags);
	ptep = find_current_mm_pte(pgdir, addr, NULL, &shift);
	if (!ptep)
		goto err_out;
	if (!shift)
		shift = PAGE_SHIFT;

	/* align address to page boundary */
	offset = addr & ((1UL << shift) - 1);

	pte = READ_ONCE(*ptep);
	if (!pte_present(pte) || !pte_user(pte))
		goto err_out;
	pfn = pte_pfn(pte);
	if (!page_is_ram(pfn))
		goto err_out;

	/* no highmem to worry about here */
	kaddr = pfn_to_kaddr(pfn);
	memcpy(buf, kaddr + offset, nb);
	ret = 0;
err_out:
	local_irq_restore(flags);
	return ret;
}

static int read_user_stack_64(unsigned long __user *ptr, unsigned long *ret)
{
	if ((unsigned long)ptr > TASK_SIZE - sizeof(unsigned long) ||
	    ((unsigned long)ptr & 7))
		return -EFAULT;

	if (!probe_user_read(ret, ptr, sizeof(*ret)))
		return 0;

	return read_user_stack_slow(ptr, ret, 8);
}

static int read_user_stack_32(unsigned int __user *ptr, unsigned int *ret)
{
	if ((unsigned long)ptr > TASK_SIZE - sizeof(unsigned int) ||
	    ((unsigned long)ptr & 3))
		return -EFAULT;

	if (!probe_user_read(ret, ptr, sizeof(*ret)))
		return 0;

	return read_user_stack_slow(ptr, ret, 4);
}

static inline int valid_user_sp(unsigned long sp, int is_64)
{
	if (!sp || (sp & 7) || sp > (is_64 ? TASK_SIZE : 0x100000000UL) - 32)
		return 0;
	return 1;
}

/*
 * 64-bit user processes use the same stack frame for RT and non-RT signals.
 */
struct signal_frame_64 {
	char		dummy[__SIGNAL_FRAMESIZE];
	struct ucontext	uc;
	unsigned long	unused[2];
	unsigned int	tramp[6];
	struct siginfo	*pinfo;
	void		*puc;
	struct siginfo	info;
	char		abigap[288];
};

static int is_sigreturn_64_address(unsigned long nip, unsigned long fp)
{
	if (nip == fp + offsetof(struct signal_frame_64, tramp))
		return 1;
	if (vdso64_rt_sigtramp && current->mm->context.vdso_base &&
	    nip == current->mm->context.vdso_base + vdso64_rt_sigtramp)
		return 1;
	return 0;
}

/*
 * Do some sanity checking on the signal frame pointed to by sp.
 * We check the pinfo and puc pointers in the frame.
 */
static int sane_signal_64_frame(unsigned long sp)
{
	struct signal_frame_64 __user *sf;
	unsigned long pinfo, puc;

	sf = (struct signal_frame_64 __user *) sp;
	if (read_user_stack_64((unsigned long __user *) &sf->pinfo, &pinfo) ||
	    read_user_stack_64((unsigned long __user *) &sf->puc, &puc))
		return 0;
	return pinfo == (unsigned long) &sf->info &&
		puc == (unsigned long) &sf->uc;
}

static void perf_callchain_user_64(struct perf_callchain_entry_ctx *entry,
				   struct pt_regs *regs)
{
	unsigned long sp, next_sp;
	unsigned long next_ip;
	unsigned long lr;
	long level = 0;
	struct signal_frame_64 __user *sigframe;
	unsigned long __user *fp, *uregs;

	next_ip = perf_instruction_pointer(regs);
	lr = regs->link;
	sp = regs->gpr[1];
	perf_callchain_store(entry, next_ip);

	while (entry->nr < entry->max_stack) {
		fp = (unsigned long __user *) sp;
		if (!valid_user_sp(sp, 1) || read_user_stack_64(fp, &next_sp))
			return;
		if (level > 0 && read_user_stack_64(&fp[2], &next_ip))
			return;

		/*
		 * Note: the next_sp - sp >= signal frame size check
		 * is true when next_sp < sp, which can happen when
		 * transitioning from an alternate signal stack to the
		 * normal stack.
		 */
		if (next_sp - sp >= sizeof(struct signal_frame_64) &&
		    (is_sigreturn_64_address(next_ip, sp) ||
		     (level <= 1 && is_sigreturn_64_address(lr, sp))) &&
		    sane_signal_64_frame(sp)) {
			/*
			 * This looks like an signal frame
			 */
			sigframe = (struct signal_frame_64 __user *) sp;
			uregs = sigframe->uc.uc_mcontext.gp_regs;
			if (read_user_stack_64(&uregs[PT_NIP], &next_ip) ||
			    read_user_stack_64(&uregs[PT_LNK], &lr) ||
			    read_user_stack_64(&uregs[PT_R1], &sp))
				return;
			level = 0;
			perf_callchain_store_context(entry, PERF_CONTEXT_USER);
			perf_callchain_store(entry, next_ip);
			continue;
		}

		if (level == 0)
			next_ip = lr;
		perf_callchain_store(entry, next_ip);
		++level;
		sp = next_sp;
	}
}

#else  /* CONFIG_PPC64 */
/*
 * On 32-bit we just access the address and let hash_page create a
 * HPTE if necessary, so there is no need to fall back to reading
 * the page tables.  Since this is called at interrupt level,
 * do_page_fault() won't treat a DSI as a page fault.
 */
static int read_user_stack_32(unsigned int __user *ptr, unsigned int *ret)
{
	if ((unsigned long)ptr > TASK_SIZE - sizeof(unsigned int) ||
	    ((unsigned long)ptr & 3))
		return -EFAULT;

	return probe_user_read(ret, ptr, sizeof(*ret));
}

static inline void perf_callchain_user_64(struct perf_callchain_entry_ctx *entry,
					  struct pt_regs *regs)
{
}

static inline int valid_user_sp(unsigned long sp, int is_64)
{
	if (!sp || (sp & 7) || sp > TASK_SIZE - 32)
		return 0;
	return 1;
}

#define __SIGNAL_FRAMESIZE32	__SIGNAL_FRAMESIZE
#define sigcontext32		sigcontext
#define mcontext32		mcontext
#define ucontext32		ucontext
#define compat_siginfo_t	struct siginfo

#endif /* CONFIG_PPC64 */

/*
 * Layout for non-RT signal frames
 */
struct signal_frame_32 {
	char			dummy[__SIGNAL_FRAMESIZE32];
	struct sigcontext32	sctx;
	struct mcontext32	mctx;
	int			abigap[56];
};

/*
 * Layout for RT signal frames
 */
struct rt_signal_frame_32 {
	char			dummy[__SIGNAL_FRAMESIZE32 + 16];
	compat_siginfo_t	info;
	struct ucontext32	uc;
	int			abigap[56];
};

static int is_sigreturn_32_address(unsigned int nip, unsigned int fp)
{
	if (nip == fp + offsetof(struct signal_frame_32, mctx.mc_pad))
		return 1;
	if (vdso32_sigtramp && current->mm->context.vdso_base &&
	    nip == current->mm->context.vdso_base + vdso32_sigtramp)
		return 1;
	return 0;
}

static int is_rt_sigreturn_32_address(unsigned int nip, unsigned int fp)
{
	if (nip == fp + offsetof(struct rt_signal_frame_32,
				 uc.uc_mcontext.mc_pad))
		return 1;
	if (vdso32_rt_sigtramp && current->mm->context.vdso_base &&
	    nip == current->mm->context.vdso_base + vdso32_rt_sigtramp)
		return 1;
	return 0;
}

static int sane_signal_32_frame(unsigned int sp)
{
	struct signal_frame_32 __user *sf;
	unsigned int regs;

	sf = (struct signal_frame_32 __user *) (unsigned long) sp;
	if (read_user_stack_32((unsigned int __user *) &sf->sctx.regs, &regs))
		return 0;
	return regs == (unsigned long) &sf->mctx;
}

static int sane_rt_signal_32_frame(unsigned int sp)
{
	struct rt_signal_frame_32 __user *sf;
	unsigned int regs;

	sf = (struct rt_signal_frame_32 __user *) (unsigned long) sp;
	if (read_user_stack_32((unsigned int __user *) &sf->uc.uc_regs, &regs))
		return 0;
	return regs == (unsigned long) &sf->uc.uc_mcontext;
}

static unsigned int __user *signal_frame_32_regs(unsigned int sp,
				unsigned int next_sp, unsigned int next_ip)
{
	struct mcontext32 __user *mctx = NULL;
	struct signal_frame_32 __user *sf;
	struct rt_signal_frame_32 __user *rt_sf;

	/*
	 * Note: the next_sp - sp >= signal frame size check
	 * is true when next_sp < sp, for example, when
	 * transitioning from an alternate signal stack to the
	 * normal stack.
	 */
	if (next_sp - sp >= sizeof(struct signal_frame_32) &&
	    is_sigreturn_32_address(next_ip, sp) &&
	    sane_signal_32_frame(sp)) {
		sf = (struct signal_frame_32 __user *) (unsigned long) sp;
		mctx = &sf->mctx;
	}

	if (!mctx && next_sp - sp >= sizeof(struct rt_signal_frame_32) &&
	    is_rt_sigreturn_32_address(next_ip, sp) &&
	    sane_rt_signal_32_frame(sp)) {
		rt_sf = (struct rt_signal_frame_32 __user *) (unsigned long) sp;
		mctx = &rt_sf->uc.uc_mcontext;
	}

	if (!mctx)
		return NULL;
	return mctx->mc_gregs;
}

static void perf_callchain_user_32(struct perf_callchain_entry_ctx *entry,
				   struct pt_regs *regs)
{
	unsigned int sp, next_sp;
	unsigned int next_ip;
	unsigned int lr;
	long level = 0;
	unsigned int __user *fp, *uregs;

	next_ip = perf_instruction_pointer(regs);
	lr = regs->link;
	sp = regs->gpr[1];
	perf_callchain_store(entry, next_ip);

	while (entry->nr < entry->max_stack) {
		fp = (unsigned int __user *) (unsigned long) sp;
		if (!valid_user_sp(sp, 0) || read_user_stack_32(fp, &next_sp))
			return;
		if (level > 0 && read_user_stack_32(&fp[1], &next_ip))
			return;

		uregs = signal_frame_32_regs(sp, next_sp, next_ip);
		if (!uregs && level <= 1)
			uregs = signal_frame_32_regs(sp, next_sp, lr);
		if (uregs) {
			/*
			 * This looks like an signal frame, so restart
			 * the stack trace with the values in it.
			 */
			if (read_user_stack_32(&uregs[PT_NIP], &next_ip) ||
			    read_user_stack_32(&uregs[PT_LNK], &lr) ||
			    read_user_stack_32(&uregs[PT_R1], &sp))
				return;
			level = 0;
			perf_callchain_store_context(entry, PERF_CONTEXT_USER);
			perf_callchain_store(entry, next_ip);
			continue;
		}

		if (level == 0)
			next_ip = lr;
		perf_callchain_store(entry, next_ip);
		++level;
		sp = next_sp;
	}
}

=======
>>>>>>> 04d5ce62
void
perf_callchain_user(struct perf_callchain_entry_ctx *entry, struct pt_regs *regs)
{
	if (!is_32bit_task())
		perf_callchain_user_64(entry, regs);
	else
		perf_callchain_user_32(entry, regs);
}<|MERGE_RESOLUTION|>--- conflicted
+++ resolved
@@ -100,361 +100,6 @@
 	}
 }
 
-<<<<<<< HEAD
-#ifdef CONFIG_PPC64
-/*
- * On 64-bit we don't want to invoke hash_page on user addresses from
- * interrupt context, so if the access faults, we read the page tables
- * to find which page (if any) is mapped and access it directly.
- */
-static int read_user_stack_slow(void __user *ptr, void *buf, int nb)
-{
-	int ret = -EFAULT;
-	pgd_t *pgdir;
-	pte_t *ptep, pte;
-	unsigned shift;
-	unsigned long addr = (unsigned long) ptr;
-	unsigned long offset;
-	unsigned long pfn, flags;
-	void *kaddr;
-
-	pgdir = current->mm->pgd;
-	if (!pgdir)
-		return -EFAULT;
-
-	local_irq_save(flags);
-	ptep = find_current_mm_pte(pgdir, addr, NULL, &shift);
-	if (!ptep)
-		goto err_out;
-	if (!shift)
-		shift = PAGE_SHIFT;
-
-	/* align address to page boundary */
-	offset = addr & ((1UL << shift) - 1);
-
-	pte = READ_ONCE(*ptep);
-	if (!pte_present(pte) || !pte_user(pte))
-		goto err_out;
-	pfn = pte_pfn(pte);
-	if (!page_is_ram(pfn))
-		goto err_out;
-
-	/* no highmem to worry about here */
-	kaddr = pfn_to_kaddr(pfn);
-	memcpy(buf, kaddr + offset, nb);
-	ret = 0;
-err_out:
-	local_irq_restore(flags);
-	return ret;
-}
-
-static int read_user_stack_64(unsigned long __user *ptr, unsigned long *ret)
-{
-	if ((unsigned long)ptr > TASK_SIZE - sizeof(unsigned long) ||
-	    ((unsigned long)ptr & 7))
-		return -EFAULT;
-
-	if (!probe_user_read(ret, ptr, sizeof(*ret)))
-		return 0;
-
-	return read_user_stack_slow(ptr, ret, 8);
-}
-
-static int read_user_stack_32(unsigned int __user *ptr, unsigned int *ret)
-{
-	if ((unsigned long)ptr > TASK_SIZE - sizeof(unsigned int) ||
-	    ((unsigned long)ptr & 3))
-		return -EFAULT;
-
-	if (!probe_user_read(ret, ptr, sizeof(*ret)))
-		return 0;
-
-	return read_user_stack_slow(ptr, ret, 4);
-}
-
-static inline int valid_user_sp(unsigned long sp, int is_64)
-{
-	if (!sp || (sp & 7) || sp > (is_64 ? TASK_SIZE : 0x100000000UL) - 32)
-		return 0;
-	return 1;
-}
-
-/*
- * 64-bit user processes use the same stack frame for RT and non-RT signals.
- */
-struct signal_frame_64 {
-	char		dummy[__SIGNAL_FRAMESIZE];
-	struct ucontext	uc;
-	unsigned long	unused[2];
-	unsigned int	tramp[6];
-	struct siginfo	*pinfo;
-	void		*puc;
-	struct siginfo	info;
-	char		abigap[288];
-};
-
-static int is_sigreturn_64_address(unsigned long nip, unsigned long fp)
-{
-	if (nip == fp + offsetof(struct signal_frame_64, tramp))
-		return 1;
-	if (vdso64_rt_sigtramp && current->mm->context.vdso_base &&
-	    nip == current->mm->context.vdso_base + vdso64_rt_sigtramp)
-		return 1;
-	return 0;
-}
-
-/*
- * Do some sanity checking on the signal frame pointed to by sp.
- * We check the pinfo and puc pointers in the frame.
- */
-static int sane_signal_64_frame(unsigned long sp)
-{
-	struct signal_frame_64 __user *sf;
-	unsigned long pinfo, puc;
-
-	sf = (struct signal_frame_64 __user *) sp;
-	if (read_user_stack_64((unsigned long __user *) &sf->pinfo, &pinfo) ||
-	    read_user_stack_64((unsigned long __user *) &sf->puc, &puc))
-		return 0;
-	return pinfo == (unsigned long) &sf->info &&
-		puc == (unsigned long) &sf->uc;
-}
-
-static void perf_callchain_user_64(struct perf_callchain_entry_ctx *entry,
-				   struct pt_regs *regs)
-{
-	unsigned long sp, next_sp;
-	unsigned long next_ip;
-	unsigned long lr;
-	long level = 0;
-	struct signal_frame_64 __user *sigframe;
-	unsigned long __user *fp, *uregs;
-
-	next_ip = perf_instruction_pointer(regs);
-	lr = regs->link;
-	sp = regs->gpr[1];
-	perf_callchain_store(entry, next_ip);
-
-	while (entry->nr < entry->max_stack) {
-		fp = (unsigned long __user *) sp;
-		if (!valid_user_sp(sp, 1) || read_user_stack_64(fp, &next_sp))
-			return;
-		if (level > 0 && read_user_stack_64(&fp[2], &next_ip))
-			return;
-
-		/*
-		 * Note: the next_sp - sp >= signal frame size check
-		 * is true when next_sp < sp, which can happen when
-		 * transitioning from an alternate signal stack to the
-		 * normal stack.
-		 */
-		if (next_sp - sp >= sizeof(struct signal_frame_64) &&
-		    (is_sigreturn_64_address(next_ip, sp) ||
-		     (level <= 1 && is_sigreturn_64_address(lr, sp))) &&
-		    sane_signal_64_frame(sp)) {
-			/*
-			 * This looks like an signal frame
-			 */
-			sigframe = (struct signal_frame_64 __user *) sp;
-			uregs = sigframe->uc.uc_mcontext.gp_regs;
-			if (read_user_stack_64(&uregs[PT_NIP], &next_ip) ||
-			    read_user_stack_64(&uregs[PT_LNK], &lr) ||
-			    read_user_stack_64(&uregs[PT_R1], &sp))
-				return;
-			level = 0;
-			perf_callchain_store_context(entry, PERF_CONTEXT_USER);
-			perf_callchain_store(entry, next_ip);
-			continue;
-		}
-
-		if (level == 0)
-			next_ip = lr;
-		perf_callchain_store(entry, next_ip);
-		++level;
-		sp = next_sp;
-	}
-}
-
-#else  /* CONFIG_PPC64 */
-/*
- * On 32-bit we just access the address and let hash_page create a
- * HPTE if necessary, so there is no need to fall back to reading
- * the page tables.  Since this is called at interrupt level,
- * do_page_fault() won't treat a DSI as a page fault.
- */
-static int read_user_stack_32(unsigned int __user *ptr, unsigned int *ret)
-{
-	if ((unsigned long)ptr > TASK_SIZE - sizeof(unsigned int) ||
-	    ((unsigned long)ptr & 3))
-		return -EFAULT;
-
-	return probe_user_read(ret, ptr, sizeof(*ret));
-}
-
-static inline void perf_callchain_user_64(struct perf_callchain_entry_ctx *entry,
-					  struct pt_regs *regs)
-{
-}
-
-static inline int valid_user_sp(unsigned long sp, int is_64)
-{
-	if (!sp || (sp & 7) || sp > TASK_SIZE - 32)
-		return 0;
-	return 1;
-}
-
-#define __SIGNAL_FRAMESIZE32	__SIGNAL_FRAMESIZE
-#define sigcontext32		sigcontext
-#define mcontext32		mcontext
-#define ucontext32		ucontext
-#define compat_siginfo_t	struct siginfo
-
-#endif /* CONFIG_PPC64 */
-
-/*
- * Layout for non-RT signal frames
- */
-struct signal_frame_32 {
-	char			dummy[__SIGNAL_FRAMESIZE32];
-	struct sigcontext32	sctx;
-	struct mcontext32	mctx;
-	int			abigap[56];
-};
-
-/*
- * Layout for RT signal frames
- */
-struct rt_signal_frame_32 {
-	char			dummy[__SIGNAL_FRAMESIZE32 + 16];
-	compat_siginfo_t	info;
-	struct ucontext32	uc;
-	int			abigap[56];
-};
-
-static int is_sigreturn_32_address(unsigned int nip, unsigned int fp)
-{
-	if (nip == fp + offsetof(struct signal_frame_32, mctx.mc_pad))
-		return 1;
-	if (vdso32_sigtramp && current->mm->context.vdso_base &&
-	    nip == current->mm->context.vdso_base + vdso32_sigtramp)
-		return 1;
-	return 0;
-}
-
-static int is_rt_sigreturn_32_address(unsigned int nip, unsigned int fp)
-{
-	if (nip == fp + offsetof(struct rt_signal_frame_32,
-				 uc.uc_mcontext.mc_pad))
-		return 1;
-	if (vdso32_rt_sigtramp && current->mm->context.vdso_base &&
-	    nip == current->mm->context.vdso_base + vdso32_rt_sigtramp)
-		return 1;
-	return 0;
-}
-
-static int sane_signal_32_frame(unsigned int sp)
-{
-	struct signal_frame_32 __user *sf;
-	unsigned int regs;
-
-	sf = (struct signal_frame_32 __user *) (unsigned long) sp;
-	if (read_user_stack_32((unsigned int __user *) &sf->sctx.regs, &regs))
-		return 0;
-	return regs == (unsigned long) &sf->mctx;
-}
-
-static int sane_rt_signal_32_frame(unsigned int sp)
-{
-	struct rt_signal_frame_32 __user *sf;
-	unsigned int regs;
-
-	sf = (struct rt_signal_frame_32 __user *) (unsigned long) sp;
-	if (read_user_stack_32((unsigned int __user *) &sf->uc.uc_regs, &regs))
-		return 0;
-	return regs == (unsigned long) &sf->uc.uc_mcontext;
-}
-
-static unsigned int __user *signal_frame_32_regs(unsigned int sp,
-				unsigned int next_sp, unsigned int next_ip)
-{
-	struct mcontext32 __user *mctx = NULL;
-	struct signal_frame_32 __user *sf;
-	struct rt_signal_frame_32 __user *rt_sf;
-
-	/*
-	 * Note: the next_sp - sp >= signal frame size check
-	 * is true when next_sp < sp, for example, when
-	 * transitioning from an alternate signal stack to the
-	 * normal stack.
-	 */
-	if (next_sp - sp >= sizeof(struct signal_frame_32) &&
-	    is_sigreturn_32_address(next_ip, sp) &&
-	    sane_signal_32_frame(sp)) {
-		sf = (struct signal_frame_32 __user *) (unsigned long) sp;
-		mctx = &sf->mctx;
-	}
-
-	if (!mctx && next_sp - sp >= sizeof(struct rt_signal_frame_32) &&
-	    is_rt_sigreturn_32_address(next_ip, sp) &&
-	    sane_rt_signal_32_frame(sp)) {
-		rt_sf = (struct rt_signal_frame_32 __user *) (unsigned long) sp;
-		mctx = &rt_sf->uc.uc_mcontext;
-	}
-
-	if (!mctx)
-		return NULL;
-	return mctx->mc_gregs;
-}
-
-static void perf_callchain_user_32(struct perf_callchain_entry_ctx *entry,
-				   struct pt_regs *regs)
-{
-	unsigned int sp, next_sp;
-	unsigned int next_ip;
-	unsigned int lr;
-	long level = 0;
-	unsigned int __user *fp, *uregs;
-
-	next_ip = perf_instruction_pointer(regs);
-	lr = regs->link;
-	sp = regs->gpr[1];
-	perf_callchain_store(entry, next_ip);
-
-	while (entry->nr < entry->max_stack) {
-		fp = (unsigned int __user *) (unsigned long) sp;
-		if (!valid_user_sp(sp, 0) || read_user_stack_32(fp, &next_sp))
-			return;
-		if (level > 0 && read_user_stack_32(&fp[1], &next_ip))
-			return;
-
-		uregs = signal_frame_32_regs(sp, next_sp, next_ip);
-		if (!uregs && level <= 1)
-			uregs = signal_frame_32_regs(sp, next_sp, lr);
-		if (uregs) {
-			/*
-			 * This looks like an signal frame, so restart
-			 * the stack trace with the values in it.
-			 */
-			if (read_user_stack_32(&uregs[PT_NIP], &next_ip) ||
-			    read_user_stack_32(&uregs[PT_LNK], &lr) ||
-			    read_user_stack_32(&uregs[PT_R1], &sp))
-				return;
-			level = 0;
-			perf_callchain_store_context(entry, PERF_CONTEXT_USER);
-			perf_callchain_store(entry, next_ip);
-			continue;
-		}
-
-		if (level == 0)
-			next_ip = lr;
-		perf_callchain_store(entry, next_ip);
-		++level;
-		sp = next_sp;
-	}
-}
-
-=======
->>>>>>> 04d5ce62
 void
 perf_callchain_user(struct perf_callchain_entry_ctx *entry, struct pt_regs *regs)
 {

// SPDX-License-Identifier: GPL-2.0
/*
 * Copyright (c) 2000-2006 Silicon Graphics, Inc.
 * All Rights Reserved.
 */

#include "xfs.h"
#include "xfs_shared.h"
#include "xfs_format.h"
#include "xfs_log_format.h"
#include "xfs_trans_resv.h"
#include "xfs_sb.h"
#include "xfs_mount.h"
#include "xfs_inode.h"
#include "xfs_btree.h"
#include "xfs_bmap.h"
#include "xfs_alloc.h"
#include "xfs_fsops.h"
#include "xfs_trans.h"
#include "xfs_buf_item.h"
#include "xfs_log.h"
#include "xfs_log_priv.h"
#include "xfs_dir2.h"
#include "xfs_extfree_item.h"
#include "xfs_mru_cache.h"
#include "xfs_inode_item.h"
#include "xfs_icache.h"
#include "xfs_trace.h"
#include "xfs_icreate_item.h"
#include "xfs_filestream.h"
#include "xfs_quota.h"
#include "xfs_sysfs.h"
#include "xfs_ondisk.h"
#include "xfs_rmap_item.h"
#include "xfs_refcount_item.h"
#include "xfs_bmap_item.h"
#include "xfs_reflink.h"
#include "xfs_pwork.h"
#include "xfs_ag.h"
#include "xfs_defer.h"
#include "xfs_attr_item.h"
#include "xfs_xattr.h"
#include "xfs_iunlink_item.h"
#include "xfs_dahash_test.h"
#include "scrub/stats.h"

#include <linux/magic.h>
#include <linux/fs_context.h>
#include <linux/fs_parser.h>

static const struct super_operations xfs_super_operations;

static struct dentry *xfs_debugfs;	/* top-level xfs debugfs dir */
static struct kset *xfs_kset;		/* top-level xfs sysfs dir */
#ifdef DEBUG
static struct xfs_kobj xfs_dbg_kobj;	/* global debug sysfs attrs */
#endif

#ifdef CONFIG_HOTPLUG_CPU
static LIST_HEAD(xfs_mount_list);
static DEFINE_SPINLOCK(xfs_mount_list_lock);

static inline void xfs_mount_list_add(struct xfs_mount *mp)
{
	spin_lock(&xfs_mount_list_lock);
	list_add(&mp->m_mount_list, &xfs_mount_list);
	spin_unlock(&xfs_mount_list_lock);
}

static inline void xfs_mount_list_del(struct xfs_mount *mp)
{
	spin_lock(&xfs_mount_list_lock);
	list_del(&mp->m_mount_list);
	spin_unlock(&xfs_mount_list_lock);
}
#else /* !CONFIG_HOTPLUG_CPU */
static inline void xfs_mount_list_add(struct xfs_mount *mp) {}
static inline void xfs_mount_list_del(struct xfs_mount *mp) {}
#endif

enum xfs_dax_mode {
	XFS_DAX_INODE = 0,
	XFS_DAX_ALWAYS = 1,
	XFS_DAX_NEVER = 2,
};

static void
xfs_mount_set_dax_mode(
	struct xfs_mount	*mp,
	enum xfs_dax_mode	mode)
{
	switch (mode) {
	case XFS_DAX_INODE:
		mp->m_features &= ~(XFS_FEAT_DAX_ALWAYS | XFS_FEAT_DAX_NEVER);
		break;
	case XFS_DAX_ALWAYS:
		mp->m_features |= XFS_FEAT_DAX_ALWAYS;
		mp->m_features &= ~XFS_FEAT_DAX_NEVER;
		break;
	case XFS_DAX_NEVER:
		mp->m_features |= XFS_FEAT_DAX_NEVER;
		mp->m_features &= ~XFS_FEAT_DAX_ALWAYS;
		break;
	}
}

static const struct constant_table dax_param_enums[] = {
	{"inode",	XFS_DAX_INODE },
	{"always",	XFS_DAX_ALWAYS },
	{"never",	XFS_DAX_NEVER },
	{}
};

/*
 * Table driven mount option parser.
 */
enum {
	Opt_logbufs, Opt_logbsize, Opt_logdev, Opt_rtdev,
	Opt_wsync, Opt_noalign, Opt_swalloc, Opt_sunit, Opt_swidth, Opt_nouuid,
	Opt_grpid, Opt_nogrpid, Opt_bsdgroups, Opt_sysvgroups,
	Opt_allocsize, Opt_norecovery, Opt_inode64, Opt_inode32, Opt_ikeep,
	Opt_noikeep, Opt_largeio, Opt_nolargeio, Opt_attr2, Opt_noattr2,
	Opt_filestreams, Opt_quota, Opt_noquota, Opt_usrquota, Opt_grpquota,
	Opt_prjquota, Opt_uquota, Opt_gquota, Opt_pquota,
	Opt_uqnoenforce, Opt_gqnoenforce, Opt_pqnoenforce, Opt_qnoenforce,
	Opt_discard, Opt_nodiscard, Opt_dax, Opt_dax_enum,
};

static const struct fs_parameter_spec xfs_fs_parameters[] = {
	fsparam_u32("logbufs",		Opt_logbufs),
	fsparam_string("logbsize",	Opt_logbsize),
	fsparam_string("logdev",	Opt_logdev),
	fsparam_string("rtdev",		Opt_rtdev),
	fsparam_flag("wsync",		Opt_wsync),
	fsparam_flag("noalign",		Opt_noalign),
	fsparam_flag("swalloc",		Opt_swalloc),
	fsparam_u32("sunit",		Opt_sunit),
	fsparam_u32("swidth",		Opt_swidth),
	fsparam_flag("nouuid",		Opt_nouuid),
	fsparam_flag("grpid",		Opt_grpid),
	fsparam_flag("nogrpid",		Opt_nogrpid),
	fsparam_flag("bsdgroups",	Opt_bsdgroups),
	fsparam_flag("sysvgroups",	Opt_sysvgroups),
	fsparam_string("allocsize",	Opt_allocsize),
	fsparam_flag("norecovery",	Opt_norecovery),
	fsparam_flag("inode64",		Opt_inode64),
	fsparam_flag("inode32",		Opt_inode32),
	fsparam_flag("ikeep",		Opt_ikeep),
	fsparam_flag("noikeep",		Opt_noikeep),
	fsparam_flag("largeio",		Opt_largeio),
	fsparam_flag("nolargeio",	Opt_nolargeio),
	fsparam_flag("attr2",		Opt_attr2),
	fsparam_flag("noattr2",		Opt_noattr2),
	fsparam_flag("filestreams",	Opt_filestreams),
	fsparam_flag("quota",		Opt_quota),
	fsparam_flag("noquota",		Opt_noquota),
	fsparam_flag("usrquota",	Opt_usrquota),
	fsparam_flag("grpquota",	Opt_grpquota),
	fsparam_flag("prjquota",	Opt_prjquota),
	fsparam_flag("uquota",		Opt_uquota),
	fsparam_flag("gquota",		Opt_gquota),
	fsparam_flag("pquota",		Opt_pquota),
	fsparam_flag("uqnoenforce",	Opt_uqnoenforce),
	fsparam_flag("gqnoenforce",	Opt_gqnoenforce),
	fsparam_flag("pqnoenforce",	Opt_pqnoenforce),
	fsparam_flag("qnoenforce",	Opt_qnoenforce),
	fsparam_flag("discard",		Opt_discard),
	fsparam_flag("nodiscard",	Opt_nodiscard),
	fsparam_flag("dax",		Opt_dax),
	fsparam_enum("dax",		Opt_dax_enum, dax_param_enums),
	{}
};

struct proc_xfs_info {
	uint64_t	flag;
	char		*str;
};

static int
xfs_fs_show_options(
	struct seq_file		*m,
	struct dentry		*root)
{
	static struct proc_xfs_info xfs_info_set[] = {
		/* the few simple ones we can get from the mount struct */
		{ XFS_FEAT_IKEEP,		",ikeep" },
		{ XFS_FEAT_WSYNC,		",wsync" },
		{ XFS_FEAT_NOALIGN,		",noalign" },
		{ XFS_FEAT_SWALLOC,		",swalloc" },
		{ XFS_FEAT_NOUUID,		",nouuid" },
		{ XFS_FEAT_NORECOVERY,		",norecovery" },
		{ XFS_FEAT_ATTR2,		",attr2" },
		{ XFS_FEAT_FILESTREAMS,		",filestreams" },
		{ XFS_FEAT_GRPID,		",grpid" },
		{ XFS_FEAT_DISCARD,		",discard" },
		{ XFS_FEAT_LARGE_IOSIZE,	",largeio" },
		{ XFS_FEAT_DAX_ALWAYS,		",dax=always" },
		{ XFS_FEAT_DAX_NEVER,		",dax=never" },
		{ 0, NULL }
	};
	struct xfs_mount	*mp = XFS_M(root->d_sb);
	struct proc_xfs_info	*xfs_infop;

	for (xfs_infop = xfs_info_set; xfs_infop->flag; xfs_infop++) {
		if (mp->m_features & xfs_infop->flag)
			seq_puts(m, xfs_infop->str);
	}

	seq_printf(m, ",inode%d", xfs_has_small_inums(mp) ? 32 : 64);

	if (xfs_has_allocsize(mp))
		seq_printf(m, ",allocsize=%dk",
			   (1 << mp->m_allocsize_log) >> 10);

	if (mp->m_logbufs > 0)
		seq_printf(m, ",logbufs=%d", mp->m_logbufs);
	if (mp->m_logbsize > 0)
		seq_printf(m, ",logbsize=%dk", mp->m_logbsize >> 10);

	if (mp->m_logname)
		seq_show_option(m, "logdev", mp->m_logname);
	if (mp->m_rtname)
		seq_show_option(m, "rtdev", mp->m_rtname);

	if (mp->m_dalign > 0)
		seq_printf(m, ",sunit=%d",
				(int)XFS_FSB_TO_BB(mp, mp->m_dalign));
	if (mp->m_swidth > 0)
		seq_printf(m, ",swidth=%d",
				(int)XFS_FSB_TO_BB(mp, mp->m_swidth));

	if (mp->m_qflags & XFS_UQUOTA_ENFD)
		seq_puts(m, ",usrquota");
	else if (mp->m_qflags & XFS_UQUOTA_ACCT)
		seq_puts(m, ",uqnoenforce");

	if (mp->m_qflags & XFS_PQUOTA_ENFD)
		seq_puts(m, ",prjquota");
	else if (mp->m_qflags & XFS_PQUOTA_ACCT)
		seq_puts(m, ",pqnoenforce");

	if (mp->m_qflags & XFS_GQUOTA_ENFD)
		seq_puts(m, ",grpquota");
	else if (mp->m_qflags & XFS_GQUOTA_ACCT)
		seq_puts(m, ",gqnoenforce");

	if (!(mp->m_qflags & XFS_ALL_QUOTA_ACCT))
		seq_puts(m, ",noquota");

	return 0;
}

static bool
xfs_set_inode_alloc_perag(
	struct xfs_perag	*pag,
	xfs_ino_t		ino,
	xfs_agnumber_t		max_metadata)
{
	if (!xfs_is_inode32(pag->pag_mount)) {
		set_bit(XFS_AGSTATE_ALLOWS_INODES, &pag->pag_opstate);
		clear_bit(XFS_AGSTATE_PREFERS_METADATA, &pag->pag_opstate);
		return false;
	}

	if (ino > XFS_MAXINUMBER_32) {
		clear_bit(XFS_AGSTATE_ALLOWS_INODES, &pag->pag_opstate);
		clear_bit(XFS_AGSTATE_PREFERS_METADATA, &pag->pag_opstate);
		return false;
	}

	set_bit(XFS_AGSTATE_ALLOWS_INODES, &pag->pag_opstate);
	if (pag->pag_agno < max_metadata)
		set_bit(XFS_AGSTATE_PREFERS_METADATA, &pag->pag_opstate);
	else
		clear_bit(XFS_AGSTATE_PREFERS_METADATA, &pag->pag_opstate);
	return true;
}

/*
 * Set parameters for inode allocation heuristics, taking into account
 * filesystem size and inode32/inode64 mount options; i.e. specifically
 * whether or not XFS_FEAT_SMALL_INUMS is set.
 *
 * Inode allocation patterns are altered only if inode32 is requested
 * (XFS_FEAT_SMALL_INUMS), and the filesystem is sufficiently large.
 * If altered, XFS_OPSTATE_INODE32 is set as well.
 *
 * An agcount independent of that in the mount structure is provided
 * because in the growfs case, mp->m_sb.sb_agcount is not yet updated
 * to the potentially higher ag count.
 *
 * Returns the maximum AG index which may contain inodes.
 */
xfs_agnumber_t
xfs_set_inode_alloc(
	struct xfs_mount *mp,
	xfs_agnumber_t	agcount)
{
	xfs_agnumber_t	index;
	xfs_agnumber_t	maxagi = 0;
	xfs_sb_t	*sbp = &mp->m_sb;
	xfs_agnumber_t	max_metadata;
	xfs_agino_t	agino;
	xfs_ino_t	ino;

	/*
	 * Calculate how much should be reserved for inodes to meet
	 * the max inode percentage.  Used only for inode32.
	 */
	if (M_IGEO(mp)->maxicount) {
		uint64_t	icount;

		icount = sbp->sb_dblocks * sbp->sb_imax_pct;
		do_div(icount, 100);
		icount += sbp->sb_agblocks - 1;
		do_div(icount, sbp->sb_agblocks);
		max_metadata = icount;
	} else {
		max_metadata = agcount;
	}

	/* Get the last possible inode in the filesystem */
	agino =	XFS_AGB_TO_AGINO(mp, sbp->sb_agblocks - 1);
	ino = XFS_AGINO_TO_INO(mp, agcount - 1, agino);

	/*
	 * If user asked for no more than 32-bit inodes, and the fs is
	 * sufficiently large, set XFS_OPSTATE_INODE32 if we must alter
	 * the allocator to accommodate the request.
	 */
	if (xfs_has_small_inums(mp) && ino > XFS_MAXINUMBER_32)
		set_bit(XFS_OPSTATE_INODE32, &mp->m_opstate);
	else
		clear_bit(XFS_OPSTATE_INODE32, &mp->m_opstate);

	for (index = 0; index < agcount; index++) {
		struct xfs_perag	*pag;

		ino = XFS_AGINO_TO_INO(mp, index, agino);

		pag = xfs_perag_get(mp, index);
		if (xfs_set_inode_alloc_perag(pag, ino, max_metadata))
			maxagi++;
		xfs_perag_put(pag);
	}

	return xfs_is_inode32(mp) ? maxagi : agcount;
}

static int
xfs_setup_dax_always(
	struct xfs_mount	*mp)
{
	if (!mp->m_ddev_targp->bt_daxdev &&
	    (!mp->m_rtdev_targp || !mp->m_rtdev_targp->bt_daxdev)) {
		xfs_alert(mp,
			"DAX unsupported by block device. Turning off DAX.");
		goto disable_dax;
	}

	if (mp->m_super->s_blocksize != PAGE_SIZE) {
		xfs_alert(mp,
			"DAX not supported for blocksize. Turning off DAX.");
		goto disable_dax;
	}

	if (xfs_has_reflink(mp) &&
	    bdev_is_partition(mp->m_ddev_targp->bt_bdev)) {
		xfs_alert(mp,
			"DAX and reflink cannot work with multi-partitions!");
		return -EINVAL;
	}

	xfs_warn(mp, "DAX enabled. Warning: EXPERIMENTAL, use at your own risk");
	return 0;

disable_dax:
	xfs_mount_set_dax_mode(mp, XFS_DAX_NEVER);
	return 0;
}

STATIC int
xfs_blkdev_get(
	xfs_mount_t		*mp,
	const char		*name,
	struct block_device	**bdevp)
{
	int			error = 0;

	*bdevp = blkdev_get_by_path(name, BLK_OPEN_READ | BLK_OPEN_WRITE,
				    mp->m_super, &fs_holder_ops);
	if (IS_ERR(*bdevp)) {
		error = PTR_ERR(*bdevp);
		xfs_warn(mp, "Invalid device [%s], error=%d", name, error);
	}

	return error;
}

STATIC void
xfs_shutdown_devices(
	struct xfs_mount	*mp)
{
	/*
	 * Udev is triggered whenever anyone closes a block device or unmounts
	 * a file systemm on a block device.
	 * The default udev rules invoke blkid to read the fs super and create
	 * symlinks to the bdev under /dev/disk.  For this, it uses buffered
	 * reads through the page cache.
	 *
	 * xfs_db also uses buffered reads to examine metadata.  There is no
	 * coordination between xfs_db and udev, which means that they can run
	 * concurrently.  Note there is no coordination between the kernel and
	 * blkid either.
	 *
	 * On a system with 64k pages, the page cache can cache the superblock
	 * and the root inode (and hence the root directory) with the same 64k
	 * page.  If udev spawns blkid after the mkfs and the system is busy
	 * enough that it is still running when xfs_db starts up, they'll both
	 * read from the same page in the pagecache.
	 *
	 * The unmount writes updated inode metadata to disk directly.  The XFS
	 * buffer cache does not use the bdev pagecache, so it needs to
	 * invalidate that pagecache on unmount.  If the above scenario occurs,
	 * the pagecache no longer reflects what's on disk, xfs_db reads the
	 * stale metadata, and fails to find /a.  Most of the time this succeeds
	 * because closing a bdev invalidates the page cache, but when processes
	 * race, everyone loses.
	 */
	if (mp->m_logdev_targp && mp->m_logdev_targp != mp->m_ddev_targp) {
		blkdev_issue_flush(mp->m_logdev_targp->bt_bdev);
		invalidate_bdev(mp->m_logdev_targp->bt_bdev);
	}
	if (mp->m_rtdev_targp) {
		blkdev_issue_flush(mp->m_rtdev_targp->bt_bdev);
		invalidate_bdev(mp->m_rtdev_targp->bt_bdev);
	}
	blkdev_issue_flush(mp->m_ddev_targp->bt_bdev);
	invalidate_bdev(mp->m_ddev_targp->bt_bdev);
}

/*
 * The file system configurations are:
 *	(1) device (partition) with data and internal log
 *	(2) logical volume with data and log subvolumes.
 *	(3) logical volume with data, log, and realtime subvolumes.
 *
 * We only have to handle opening the log and realtime volumes here if
 * they are present.  The data subvolume has already been opened by
 * get_sb_bdev() and is stored in sb->s_bdev.
 */
STATIC int
xfs_open_devices(
	struct xfs_mount	*mp)
{
	struct super_block	*sb = mp->m_super;
	struct block_device	*ddev = sb->s_bdev;
	struct block_device	*logdev = NULL, *rtdev = NULL;
	int			error;

	/*
	 * blkdev_put() can't be called under s_umount, see the comment
	 * in get_tree_bdev() for more details
	 */
	up_write(&sb->s_umount);

	/*
	 * Open real time and log devices - order is important.
	 */
	if (mp->m_logname) {
		error = xfs_blkdev_get(mp, mp->m_logname, &logdev);
		if (error)
			goto out_relock;
	}

	if (mp->m_rtname) {
		error = xfs_blkdev_get(mp, mp->m_rtname, &rtdev);
		if (error)
			goto out_close_logdev;

		if (rtdev == ddev || rtdev == logdev) {
			xfs_warn(mp,
	"Cannot mount filesystem with identical rtdev and ddev/logdev.");
			error = -EINVAL;
			goto out_close_rtdev;
		}
	}

	/*
	 * Setup xfs_mount buffer target pointers
	 */
	error = -ENOMEM;
	mp->m_ddev_targp = xfs_alloc_buftarg(mp, ddev);
	if (!mp->m_ddev_targp)
		goto out_close_rtdev;

	if (rtdev) {
		mp->m_rtdev_targp = xfs_alloc_buftarg(mp, rtdev);
		if (!mp->m_rtdev_targp)
			goto out_free_ddev_targ;
	}

	if (logdev && logdev != ddev) {
		mp->m_logdev_targp = xfs_alloc_buftarg(mp, logdev);
		if (!mp->m_logdev_targp)
			goto out_free_rtdev_targ;
	} else {
		mp->m_logdev_targp = mp->m_ddev_targp;
	}

	error = 0;
out_relock:
	down_write(&sb->s_umount);
	return error;

 out_free_rtdev_targ:
	if (mp->m_rtdev_targp)
		xfs_free_buftarg(mp->m_rtdev_targp);
 out_free_ddev_targ:
	xfs_free_buftarg(mp->m_ddev_targp);
 out_close_rtdev:
	 if (rtdev)
		 blkdev_put(rtdev, sb);
 out_close_logdev:
	if (logdev && logdev != ddev)
		blkdev_put(logdev, sb);
	goto out_relock;
}

/*
 * Setup xfs_mount buffer target pointers based on superblock
 */
STATIC int
xfs_setup_devices(
	struct xfs_mount	*mp)
{
	int			error;

	error = xfs_setsize_buftarg(mp->m_ddev_targp, mp->m_sb.sb_sectsize);
	if (error)
		return error;

	if (mp->m_logdev_targp && mp->m_logdev_targp != mp->m_ddev_targp) {
		unsigned int	log_sector_size = BBSIZE;

		if (xfs_has_sector(mp))
			log_sector_size = mp->m_sb.sb_logsectsize;
		error = xfs_setsize_buftarg(mp->m_logdev_targp,
					    log_sector_size);
		if (error)
			return error;
	}
	if (mp->m_rtdev_targp) {
		error = xfs_setsize_buftarg(mp->m_rtdev_targp,
					    mp->m_sb.sb_sectsize);
		if (error)
			return error;
	}

	return 0;
}

STATIC int
xfs_init_mount_workqueues(
	struct xfs_mount	*mp)
{
	mp->m_buf_workqueue = alloc_workqueue("xfs-buf/%s",
			XFS_WQFLAGS(WQ_FREEZABLE | WQ_MEM_RECLAIM),
			1, mp->m_super->s_id);
	if (!mp->m_buf_workqueue)
		goto out;

	mp->m_unwritten_workqueue = alloc_workqueue("xfs-conv/%s",
			XFS_WQFLAGS(WQ_FREEZABLE | WQ_MEM_RECLAIM),
			0, mp->m_super->s_id);
	if (!mp->m_unwritten_workqueue)
		goto out_destroy_buf;

	mp->m_reclaim_workqueue = alloc_workqueue("xfs-reclaim/%s",
			XFS_WQFLAGS(WQ_FREEZABLE | WQ_MEM_RECLAIM),
			0, mp->m_super->s_id);
	if (!mp->m_reclaim_workqueue)
		goto out_destroy_unwritten;

	mp->m_blockgc_wq = alloc_workqueue("xfs-blockgc/%s",
			XFS_WQFLAGS(WQ_UNBOUND | WQ_FREEZABLE | WQ_MEM_RECLAIM),
			0, mp->m_super->s_id);
	if (!mp->m_blockgc_wq)
		goto out_destroy_reclaim;

	mp->m_inodegc_wq = alloc_workqueue("xfs-inodegc/%s",
			XFS_WQFLAGS(WQ_FREEZABLE | WQ_MEM_RECLAIM),
			1, mp->m_super->s_id);
	if (!mp->m_inodegc_wq)
		goto out_destroy_blockgc;

	mp->m_sync_workqueue = alloc_workqueue("xfs-sync/%s",
			XFS_WQFLAGS(WQ_FREEZABLE), 0, mp->m_super->s_id);
	if (!mp->m_sync_workqueue)
		goto out_destroy_inodegc;

	return 0;

out_destroy_inodegc:
	destroy_workqueue(mp->m_inodegc_wq);
out_destroy_blockgc:
	destroy_workqueue(mp->m_blockgc_wq);
out_destroy_reclaim:
	destroy_workqueue(mp->m_reclaim_workqueue);
out_destroy_unwritten:
	destroy_workqueue(mp->m_unwritten_workqueue);
out_destroy_buf:
	destroy_workqueue(mp->m_buf_workqueue);
out:
	return -ENOMEM;
}

STATIC void
xfs_destroy_mount_workqueues(
	struct xfs_mount	*mp)
{
	destroy_workqueue(mp->m_sync_workqueue);
	destroy_workqueue(mp->m_blockgc_wq);
	destroy_workqueue(mp->m_inodegc_wq);
	destroy_workqueue(mp->m_reclaim_workqueue);
	destroy_workqueue(mp->m_unwritten_workqueue);
	destroy_workqueue(mp->m_buf_workqueue);
}

static void
xfs_flush_inodes_worker(
	struct work_struct	*work)
{
	struct xfs_mount	*mp = container_of(work, struct xfs_mount,
						   m_flush_inodes_work);
	struct super_block	*sb = mp->m_super;

	if (down_read_trylock(&sb->s_umount)) {
		sync_inodes_sb(sb);
		up_read(&sb->s_umount);
	}
}

/*
 * Flush all dirty data to disk. Must not be called while holding an XFS_ILOCK
 * or a page lock. We use sync_inodes_sb() here to ensure we block while waiting
 * for IO to complete so that we effectively throttle multiple callers to the
 * rate at which IO is completing.
 */
void
xfs_flush_inodes(
	struct xfs_mount	*mp)
{
	/*
	 * If flush_work() returns true then that means we waited for a flush
	 * which was already in progress.  Don't bother running another scan.
	 */
	if (flush_work(&mp->m_flush_inodes_work))
		return;

	queue_work(mp->m_sync_workqueue, &mp->m_flush_inodes_work);
	flush_work(&mp->m_flush_inodes_work);
}

/* Catch misguided souls that try to use this interface on XFS */
STATIC struct inode *
xfs_fs_alloc_inode(
	struct super_block	*sb)
{
	BUG();
	return NULL;
}

/*
 * Now that the generic code is guaranteed not to be accessing
 * the linux inode, we can inactivate and reclaim the inode.
 */
STATIC void
xfs_fs_destroy_inode(
	struct inode		*inode)
{
	struct xfs_inode	*ip = XFS_I(inode);

	trace_xfs_destroy_inode(ip);

	ASSERT(!rwsem_is_locked(&inode->i_rwsem));
	XFS_STATS_INC(ip->i_mount, vn_rele);
	XFS_STATS_INC(ip->i_mount, vn_remove);
	xfs_inode_mark_reclaimable(ip);
}

static void
xfs_fs_dirty_inode(
	struct inode			*inode,
	int				flags)
{
	struct xfs_inode		*ip = XFS_I(inode);
	struct xfs_mount		*mp = ip->i_mount;
	struct xfs_trans		*tp;

	if (!(inode->i_sb->s_flags & SB_LAZYTIME))
		return;

	/*
	 * Only do the timestamp update if the inode is dirty (I_DIRTY_SYNC)
	 * and has dirty timestamp (I_DIRTY_TIME). I_DIRTY_TIME can be passed
	 * in flags possibly together with I_DIRTY_SYNC.
	 */
	if ((flags & ~I_DIRTY_TIME) != I_DIRTY_SYNC || !(flags & I_DIRTY_TIME))
		return;

	if (xfs_trans_alloc(mp, &M_RES(mp)->tr_fsyncts, 0, 0, 0, &tp))
		return;
	xfs_ilock(ip, XFS_ILOCK_EXCL);
	xfs_trans_ijoin(tp, ip, XFS_ILOCK_EXCL);
	xfs_trans_log_inode(tp, ip, XFS_ILOG_TIMESTAMP);
	xfs_trans_commit(tp);
}

/*
 * Slab object creation initialisation for the XFS inode.
 * This covers only the idempotent fields in the XFS inode;
 * all other fields need to be initialised on allocation
 * from the slab. This avoids the need to repeatedly initialise
 * fields in the xfs inode that left in the initialise state
 * when freeing the inode.
 */
STATIC void
xfs_fs_inode_init_once(
	void			*inode)
{
	struct xfs_inode	*ip = inode;

	memset(ip, 0, sizeof(struct xfs_inode));

	/* vfs inode */
	inode_init_once(VFS_I(ip));

	/* xfs inode */
	atomic_set(&ip->i_pincount, 0);
	spin_lock_init(&ip->i_flags_lock);

	mrlock_init(&ip->i_lock, MRLOCK_ALLOW_EQUAL_PRI|MRLOCK_BARRIER,
		     "xfsino", ip->i_ino);
}

/*
 * We do an unlocked check for XFS_IDONTCACHE here because we are already
 * serialised against cache hits here via the inode->i_lock and igrab() in
 * xfs_iget_cache_hit(). Hence a lookup that might clear this flag will not be
 * racing with us, and it avoids needing to grab a spinlock here for every inode
 * we drop the final reference on.
 */
STATIC int
xfs_fs_drop_inode(
	struct inode		*inode)
{
	struct xfs_inode	*ip = XFS_I(inode);

	/*
	 * If this unlinked inode is in the middle of recovery, don't
	 * drop the inode just yet; log recovery will take care of
	 * that.  See the comment for this inode flag.
	 */
	if (ip->i_flags & XFS_IRECOVERY) {
		ASSERT(xlog_recovery_needed(ip->i_mount->m_log));
		return 0;
	}

	return generic_drop_inode(inode);
}

static void
xfs_mount_free(
	struct xfs_mount	*mp)
{
<<<<<<< HEAD
	/*
	 * Free the buftargs here because blkdev_put needs to be called outside
	 * of sb->s_umount, which is held around the call to ->put_super.
	 */
	if (mp->m_logdev_targp && mp->m_logdev_targp != mp->m_ddev_targp)
		xfs_free_buftarg(mp->m_logdev_targp);
	if (mp->m_rtdev_targp)
		xfs_free_buftarg(mp->m_rtdev_targp);
	if (mp->m_ddev_targp)
		xfs_free_buftarg(mp->m_ddev_targp);

=======
	debugfs_remove(mp->m_debugfs);
>>>>>>> c1950a11
	kfree(mp->m_rtname);
	kfree(mp->m_logname);
	kmem_free(mp);
}

STATIC int
xfs_fs_sync_fs(
	struct super_block	*sb,
	int			wait)
{
	struct xfs_mount	*mp = XFS_M(sb);
	int			error;

	trace_xfs_fs_sync_fs(mp, __return_address);

	/*
	 * Doing anything during the async pass would be counterproductive.
	 */
	if (!wait)
		return 0;

	error = xfs_log_force(mp, XFS_LOG_SYNC);
	if (error)
		return error;

	if (laptop_mode) {
		/*
		 * The disk must be active because we're syncing.
		 * We schedule log work now (now that the disk is
		 * active) instead of later (when it might not be).
		 */
		flush_delayed_work(&mp->m_log->l_work);
	}

	/*
	 * If we are called with page faults frozen out, it means we are about
	 * to freeze the transaction subsystem. Take the opportunity to shut
	 * down inodegc because once SB_FREEZE_FS is set it's too late to
	 * prevent inactivation races with freeze. The fs doesn't get called
	 * again by the freezing process until after SB_FREEZE_FS has been set,
	 * so it's now or never.  Same logic applies to speculative allocation
	 * garbage collection.
	 *
	 * We don't care if this is a normal syncfs call that does this or
	 * freeze that does this - we can run this multiple times without issue
	 * and we won't race with a restart because a restart can only occur
	 * when the state is either SB_FREEZE_FS or SB_FREEZE_COMPLETE.
	 */
	if (sb->s_writers.frozen == SB_FREEZE_PAGEFAULT) {
		xfs_inodegc_stop(mp);
		xfs_blockgc_stop(mp);
	}

	return 0;
}

STATIC int
xfs_fs_statfs(
	struct dentry		*dentry,
	struct kstatfs		*statp)
{
	struct xfs_mount	*mp = XFS_M(dentry->d_sb);
	xfs_sb_t		*sbp = &mp->m_sb;
	struct xfs_inode	*ip = XFS_I(d_inode(dentry));
	uint64_t		fakeinos, id;
	uint64_t		icount;
	uint64_t		ifree;
	uint64_t		fdblocks;
	xfs_extlen_t		lsize;
	int64_t			ffree;

	/*
	 * Expedite background inodegc but don't wait. We do not want to block
	 * here waiting hours for a billion extent file to be truncated.
	 */
	xfs_inodegc_push(mp);

	statp->f_type = XFS_SUPER_MAGIC;
	statp->f_namelen = MAXNAMELEN - 1;

	id = huge_encode_dev(mp->m_ddev_targp->bt_dev);
	statp->f_fsid = u64_to_fsid(id);

	icount = percpu_counter_sum(&mp->m_icount);
	ifree = percpu_counter_sum(&mp->m_ifree);
	fdblocks = percpu_counter_sum(&mp->m_fdblocks);

	spin_lock(&mp->m_sb_lock);
	statp->f_bsize = sbp->sb_blocksize;
	lsize = sbp->sb_logstart ? sbp->sb_logblocks : 0;
	statp->f_blocks = sbp->sb_dblocks - lsize;
	spin_unlock(&mp->m_sb_lock);

	/* make sure statp->f_bfree does not underflow */
	statp->f_bfree = max_t(int64_t, 0,
				fdblocks - xfs_fdblocks_unavailable(mp));
	statp->f_bavail = statp->f_bfree;

	fakeinos = XFS_FSB_TO_INO(mp, statp->f_bfree);
	statp->f_files = min(icount + fakeinos, (uint64_t)XFS_MAXINUMBER);
	if (M_IGEO(mp)->maxicount)
		statp->f_files = min_t(typeof(statp->f_files),
					statp->f_files,
					M_IGEO(mp)->maxicount);

	/* If sb_icount overshot maxicount, report actual allocation */
	statp->f_files = max_t(typeof(statp->f_files),
					statp->f_files,
					sbp->sb_icount);

	/* make sure statp->f_ffree does not underflow */
	ffree = statp->f_files - (icount - ifree);
	statp->f_ffree = max_t(int64_t, ffree, 0);


	if ((ip->i_diflags & XFS_DIFLAG_PROJINHERIT) &&
	    ((mp->m_qflags & (XFS_PQUOTA_ACCT|XFS_PQUOTA_ENFD))) ==
			      (XFS_PQUOTA_ACCT|XFS_PQUOTA_ENFD))
		xfs_qm_statvfs(ip, statp);

	if (XFS_IS_REALTIME_MOUNT(mp) &&
	    (ip->i_diflags & (XFS_DIFLAG_RTINHERIT | XFS_DIFLAG_REALTIME))) {
		s64	freertx;

		statp->f_blocks = sbp->sb_rblocks;
		freertx = percpu_counter_sum_positive(&mp->m_frextents);
		statp->f_bavail = statp->f_bfree = freertx * sbp->sb_rextsize;
	}

	return 0;
}

STATIC void
xfs_save_resvblks(struct xfs_mount *mp)
{
	uint64_t resblks = 0;

	mp->m_resblks_save = mp->m_resblks;
	xfs_reserve_blocks(mp, &resblks, NULL);
}

STATIC void
xfs_restore_resvblks(struct xfs_mount *mp)
{
	uint64_t resblks;

	if (mp->m_resblks_save) {
		resblks = mp->m_resblks_save;
		mp->m_resblks_save = 0;
	} else
		resblks = xfs_default_resblks(mp);

	xfs_reserve_blocks(mp, &resblks, NULL);
}

/*
 * Second stage of a freeze. The data is already frozen so we only
 * need to take care of the metadata. Once that's done sync the superblock
 * to the log to dirty it in case of a crash while frozen. This ensures that we
 * will recover the unlinked inode lists on the next mount.
 */
STATIC int
xfs_fs_freeze(
	struct super_block	*sb)
{
	struct xfs_mount	*mp = XFS_M(sb);
	unsigned int		flags;
	int			ret;

	/*
	 * The filesystem is now frozen far enough that memory reclaim
	 * cannot safely operate on the filesystem. Hence we need to
	 * set a GFP_NOFS context here to avoid recursion deadlocks.
	 */
	flags = memalloc_nofs_save();
	xfs_save_resvblks(mp);
	ret = xfs_log_quiesce(mp);
	memalloc_nofs_restore(flags);

	/*
	 * For read-write filesystems, we need to restart the inodegc on error
	 * because we stopped it at SB_FREEZE_PAGEFAULT level and a thaw is not
	 * going to be run to restart it now.  We are at SB_FREEZE_FS level
	 * here, so we can restart safely without racing with a stop in
	 * xfs_fs_sync_fs().
	 */
	if (ret && !xfs_is_readonly(mp)) {
		xfs_blockgc_start(mp);
		xfs_inodegc_start(mp);
	}

	return ret;
}

STATIC int
xfs_fs_unfreeze(
	struct super_block	*sb)
{
	struct xfs_mount	*mp = XFS_M(sb);

	xfs_restore_resvblks(mp);
	xfs_log_work_queue(mp);

	/*
	 * Don't reactivate the inodegc worker on a readonly filesystem because
	 * inodes are sent directly to reclaim.  Don't reactivate the blockgc
	 * worker because there are no speculative preallocations on a readonly
	 * filesystem.
	 */
	if (!xfs_is_readonly(mp)) {
		xfs_blockgc_start(mp);
		xfs_inodegc_start(mp);
	}

	return 0;
}

/*
 * This function fills in xfs_mount_t fields based on mount args.
 * Note: the superblock _has_ now been read in.
 */
STATIC int
xfs_finish_flags(
	struct xfs_mount	*mp)
{
	/* Fail a mount where the logbuf is smaller than the log stripe */
	if (xfs_has_logv2(mp)) {
		if (mp->m_logbsize <= 0 &&
		    mp->m_sb.sb_logsunit > XLOG_BIG_RECORD_BSIZE) {
			mp->m_logbsize = mp->m_sb.sb_logsunit;
		} else if (mp->m_logbsize > 0 &&
			   mp->m_logbsize < mp->m_sb.sb_logsunit) {
			xfs_warn(mp,
		"logbuf size must be greater than or equal to log stripe size");
			return -EINVAL;
		}
	} else {
		/* Fail a mount if the logbuf is larger than 32K */
		if (mp->m_logbsize > XLOG_BIG_RECORD_BSIZE) {
			xfs_warn(mp,
		"logbuf size for version 1 logs must be 16K or 32K");
			return -EINVAL;
		}
	}

	/*
	 * V5 filesystems always use attr2 format for attributes.
	 */
	if (xfs_has_crc(mp) && xfs_has_noattr2(mp)) {
		xfs_warn(mp, "Cannot mount a V5 filesystem as noattr2. "
			     "attr2 is always enabled for V5 filesystems.");
		return -EINVAL;
	}

	/*
	 * prohibit r/w mounts of read-only filesystems
	 */
	if ((mp->m_sb.sb_flags & XFS_SBF_READONLY) && !xfs_is_readonly(mp)) {
		xfs_warn(mp,
			"cannot mount a read-only filesystem as read-write");
		return -EROFS;
	}

	if ((mp->m_qflags & XFS_GQUOTA_ACCT) &&
	    (mp->m_qflags & XFS_PQUOTA_ACCT) &&
	    !xfs_has_pquotino(mp)) {
		xfs_warn(mp,
		  "Super block does not support project and group quota together");
		return -EINVAL;
	}

	return 0;
}

static int
xfs_init_percpu_counters(
	struct xfs_mount	*mp)
{
	int		error;

	error = percpu_counter_init(&mp->m_icount, 0, GFP_KERNEL);
	if (error)
		return -ENOMEM;

	error = percpu_counter_init(&mp->m_ifree, 0, GFP_KERNEL);
	if (error)
		goto free_icount;

	error = percpu_counter_init(&mp->m_fdblocks, 0, GFP_KERNEL);
	if (error)
		goto free_ifree;

	error = percpu_counter_init(&mp->m_delalloc_blks, 0, GFP_KERNEL);
	if (error)
		goto free_fdblocks;

	error = percpu_counter_init(&mp->m_frextents, 0, GFP_KERNEL);
	if (error)
		goto free_delalloc;

	return 0;

free_delalloc:
	percpu_counter_destroy(&mp->m_delalloc_blks);
free_fdblocks:
	percpu_counter_destroy(&mp->m_fdblocks);
free_ifree:
	percpu_counter_destroy(&mp->m_ifree);
free_icount:
	percpu_counter_destroy(&mp->m_icount);
	return -ENOMEM;
}

void
xfs_reinit_percpu_counters(
	struct xfs_mount	*mp)
{
	percpu_counter_set(&mp->m_icount, mp->m_sb.sb_icount);
	percpu_counter_set(&mp->m_ifree, mp->m_sb.sb_ifree);
	percpu_counter_set(&mp->m_fdblocks, mp->m_sb.sb_fdblocks);
	percpu_counter_set(&mp->m_frextents, mp->m_sb.sb_frextents);
}

static void
xfs_destroy_percpu_counters(
	struct xfs_mount	*mp)
{
	percpu_counter_destroy(&mp->m_icount);
	percpu_counter_destroy(&mp->m_ifree);
	percpu_counter_destroy(&mp->m_fdblocks);
	ASSERT(xfs_is_shutdown(mp) ||
	       percpu_counter_sum(&mp->m_delalloc_blks) == 0);
	percpu_counter_destroy(&mp->m_delalloc_blks);
	percpu_counter_destroy(&mp->m_frextents);
}

static int
xfs_inodegc_init_percpu(
	struct xfs_mount	*mp)
{
	struct xfs_inodegc	*gc;
	int			cpu;

	mp->m_inodegc = alloc_percpu(struct xfs_inodegc);
	if (!mp->m_inodegc)
		return -ENOMEM;

	for_each_possible_cpu(cpu) {
		gc = per_cpu_ptr(mp->m_inodegc, cpu);
#if defined(DEBUG) || defined(XFS_WARN)
		gc->cpu = cpu;
#endif
		init_llist_head(&gc->list);
		gc->items = 0;
		gc->error = 0;
		INIT_DELAYED_WORK(&gc->work, xfs_inodegc_worker);
	}
	return 0;
}

static void
xfs_inodegc_free_percpu(
	struct xfs_mount	*mp)
{
	if (!mp->m_inodegc)
		return;
	free_percpu(mp->m_inodegc);
}

static void
xfs_fs_put_super(
	struct super_block	*sb)
{
	struct xfs_mount	*mp = XFS_M(sb);

	xfs_notice(mp, "Unmounting Filesystem %pU", &mp->m_sb.sb_uuid);
	xfs_filestream_unmount(mp);
	xfs_unmountfs(mp);

	xfs_freesb(mp);
	xchk_mount_stats_free(mp);
	free_percpu(mp->m_stats.xs_stats);
	xfs_mount_list_del(mp);
	xfs_inodegc_free_percpu(mp);
	xfs_destroy_percpu_counters(mp);
	xfs_destroy_mount_workqueues(mp);
	xfs_shutdown_devices(mp);
}

static long
xfs_fs_nr_cached_objects(
	struct super_block	*sb,
	struct shrink_control	*sc)
{
	/* Paranoia: catch incorrect calls during mount setup or teardown */
	if (WARN_ON_ONCE(!sb->s_fs_info))
		return 0;
	return xfs_reclaim_inodes_count(XFS_M(sb));
}

static long
xfs_fs_free_cached_objects(
	struct super_block	*sb,
	struct shrink_control	*sc)
{
	return xfs_reclaim_inodes_nr(XFS_M(sb), sc->nr_to_scan);
}

static void
xfs_fs_shutdown(
	struct super_block	*sb)
{
	xfs_force_shutdown(XFS_M(sb), SHUTDOWN_DEVICE_REMOVED);
}

static const struct super_operations xfs_super_operations = {
	.alloc_inode		= xfs_fs_alloc_inode,
	.destroy_inode		= xfs_fs_destroy_inode,
	.dirty_inode		= xfs_fs_dirty_inode,
	.drop_inode		= xfs_fs_drop_inode,
	.put_super		= xfs_fs_put_super,
	.sync_fs		= xfs_fs_sync_fs,
	.freeze_fs		= xfs_fs_freeze,
	.unfreeze_fs		= xfs_fs_unfreeze,
	.statfs			= xfs_fs_statfs,
	.show_options		= xfs_fs_show_options,
	.nr_cached_objects	= xfs_fs_nr_cached_objects,
	.free_cached_objects	= xfs_fs_free_cached_objects,
	.shutdown		= xfs_fs_shutdown,
};

static int
suffix_kstrtoint(
	const char	*s,
	unsigned int	base,
	int		*res)
{
	int		last, shift_left_factor = 0, _res;
	char		*value;
	int		ret = 0;

	value = kstrdup(s, GFP_KERNEL);
	if (!value)
		return -ENOMEM;

	last = strlen(value) - 1;
	if (value[last] == 'K' || value[last] == 'k') {
		shift_left_factor = 10;
		value[last] = '\0';
	}
	if (value[last] == 'M' || value[last] == 'm') {
		shift_left_factor = 20;
		value[last] = '\0';
	}
	if (value[last] == 'G' || value[last] == 'g') {
		shift_left_factor = 30;
		value[last] = '\0';
	}

	if (kstrtoint(value, base, &_res))
		ret = -EINVAL;
	kfree(value);
	*res = _res << shift_left_factor;
	return ret;
}

static inline void
xfs_fs_warn_deprecated(
	struct fs_context	*fc,
	struct fs_parameter	*param,
	uint64_t		flag,
	bool			value)
{
	/* Don't print the warning if reconfiguring and current mount point
	 * already had the flag set
	 */
	if ((fc->purpose & FS_CONTEXT_FOR_RECONFIGURE) &&
            !!(XFS_M(fc->root->d_sb)->m_features & flag) == value)
		return;
	xfs_warn(fc->s_fs_info, "%s mount option is deprecated.", param->key);
}

/*
 * Set mount state from a mount option.
 *
 * NOTE: mp->m_super is NULL here!
 */
static int
xfs_fs_parse_param(
	struct fs_context	*fc,
	struct fs_parameter	*param)
{
	struct xfs_mount	*parsing_mp = fc->s_fs_info;
	struct fs_parse_result	result;
	int			size = 0;
	int			opt;

	opt = fs_parse(fc, xfs_fs_parameters, param, &result);
	if (opt < 0)
		return opt;

	switch (opt) {
	case Opt_logbufs:
		parsing_mp->m_logbufs = result.uint_32;
		return 0;
	case Opt_logbsize:
		if (suffix_kstrtoint(param->string, 10, &parsing_mp->m_logbsize))
			return -EINVAL;
		return 0;
	case Opt_logdev:
		kfree(parsing_mp->m_logname);
		parsing_mp->m_logname = kstrdup(param->string, GFP_KERNEL);
		if (!parsing_mp->m_logname)
			return -ENOMEM;
		return 0;
	case Opt_rtdev:
		kfree(parsing_mp->m_rtname);
		parsing_mp->m_rtname = kstrdup(param->string, GFP_KERNEL);
		if (!parsing_mp->m_rtname)
			return -ENOMEM;
		return 0;
	case Opt_allocsize:
		if (suffix_kstrtoint(param->string, 10, &size))
			return -EINVAL;
		parsing_mp->m_allocsize_log = ffs(size) - 1;
		parsing_mp->m_features |= XFS_FEAT_ALLOCSIZE;
		return 0;
	case Opt_grpid:
	case Opt_bsdgroups:
		parsing_mp->m_features |= XFS_FEAT_GRPID;
		return 0;
	case Opt_nogrpid:
	case Opt_sysvgroups:
		parsing_mp->m_features &= ~XFS_FEAT_GRPID;
		return 0;
	case Opt_wsync:
		parsing_mp->m_features |= XFS_FEAT_WSYNC;
		return 0;
	case Opt_norecovery:
		parsing_mp->m_features |= XFS_FEAT_NORECOVERY;
		return 0;
	case Opt_noalign:
		parsing_mp->m_features |= XFS_FEAT_NOALIGN;
		return 0;
	case Opt_swalloc:
		parsing_mp->m_features |= XFS_FEAT_SWALLOC;
		return 0;
	case Opt_sunit:
		parsing_mp->m_dalign = result.uint_32;
		return 0;
	case Opt_swidth:
		parsing_mp->m_swidth = result.uint_32;
		return 0;
	case Opt_inode32:
		parsing_mp->m_features |= XFS_FEAT_SMALL_INUMS;
		return 0;
	case Opt_inode64:
		parsing_mp->m_features &= ~XFS_FEAT_SMALL_INUMS;
		return 0;
	case Opt_nouuid:
		parsing_mp->m_features |= XFS_FEAT_NOUUID;
		return 0;
	case Opt_largeio:
		parsing_mp->m_features |= XFS_FEAT_LARGE_IOSIZE;
		return 0;
	case Opt_nolargeio:
		parsing_mp->m_features &= ~XFS_FEAT_LARGE_IOSIZE;
		return 0;
	case Opt_filestreams:
		parsing_mp->m_features |= XFS_FEAT_FILESTREAMS;
		return 0;
	case Opt_noquota:
		parsing_mp->m_qflags &= ~XFS_ALL_QUOTA_ACCT;
		parsing_mp->m_qflags &= ~XFS_ALL_QUOTA_ENFD;
		return 0;
	case Opt_quota:
	case Opt_uquota:
	case Opt_usrquota:
		parsing_mp->m_qflags |= (XFS_UQUOTA_ACCT | XFS_UQUOTA_ENFD);
		return 0;
	case Opt_qnoenforce:
	case Opt_uqnoenforce:
		parsing_mp->m_qflags |= XFS_UQUOTA_ACCT;
		parsing_mp->m_qflags &= ~XFS_UQUOTA_ENFD;
		return 0;
	case Opt_pquota:
	case Opt_prjquota:
		parsing_mp->m_qflags |= (XFS_PQUOTA_ACCT | XFS_PQUOTA_ENFD);
		return 0;
	case Opt_pqnoenforce:
		parsing_mp->m_qflags |= XFS_PQUOTA_ACCT;
		parsing_mp->m_qflags &= ~XFS_PQUOTA_ENFD;
		return 0;
	case Opt_gquota:
	case Opt_grpquota:
		parsing_mp->m_qflags |= (XFS_GQUOTA_ACCT | XFS_GQUOTA_ENFD);
		return 0;
	case Opt_gqnoenforce:
		parsing_mp->m_qflags |= XFS_GQUOTA_ACCT;
		parsing_mp->m_qflags &= ~XFS_GQUOTA_ENFD;
		return 0;
	case Opt_discard:
		parsing_mp->m_features |= XFS_FEAT_DISCARD;
		return 0;
	case Opt_nodiscard:
		parsing_mp->m_features &= ~XFS_FEAT_DISCARD;
		return 0;
#ifdef CONFIG_FS_DAX
	case Opt_dax:
		xfs_mount_set_dax_mode(parsing_mp, XFS_DAX_ALWAYS);
		return 0;
	case Opt_dax_enum:
		xfs_mount_set_dax_mode(parsing_mp, result.uint_32);
		return 0;
#endif
	/* Following mount options will be removed in September 2025 */
	case Opt_ikeep:
		xfs_fs_warn_deprecated(fc, param, XFS_FEAT_IKEEP, true);
		parsing_mp->m_features |= XFS_FEAT_IKEEP;
		return 0;
	case Opt_noikeep:
		xfs_fs_warn_deprecated(fc, param, XFS_FEAT_IKEEP, false);
		parsing_mp->m_features &= ~XFS_FEAT_IKEEP;
		return 0;
	case Opt_attr2:
		xfs_fs_warn_deprecated(fc, param, XFS_FEAT_ATTR2, true);
		parsing_mp->m_features |= XFS_FEAT_ATTR2;
		return 0;
	case Opt_noattr2:
		xfs_fs_warn_deprecated(fc, param, XFS_FEAT_NOATTR2, true);
		parsing_mp->m_features |= XFS_FEAT_NOATTR2;
		return 0;
	default:
		xfs_warn(parsing_mp, "unknown mount option [%s].", param->key);
		return -EINVAL;
	}

	return 0;
}

static int
xfs_fs_validate_params(
	struct xfs_mount	*mp)
{
	/* No recovery flag requires a read-only mount */
	if (xfs_has_norecovery(mp) && !xfs_is_readonly(mp)) {
		xfs_warn(mp, "no-recovery mounts must be read-only.");
		return -EINVAL;
	}

	/*
	 * We have not read the superblock at this point, so only the attr2
	 * mount option can set the attr2 feature by this stage.
	 */
	if (xfs_has_attr2(mp) && xfs_has_noattr2(mp)) {
		xfs_warn(mp, "attr2 and noattr2 cannot both be specified.");
		return -EINVAL;
	}


	if (xfs_has_noalign(mp) && (mp->m_dalign || mp->m_swidth)) {
		xfs_warn(mp,
	"sunit and swidth options incompatible with the noalign option");
		return -EINVAL;
	}

	if (!IS_ENABLED(CONFIG_XFS_QUOTA) && mp->m_qflags != 0) {
		xfs_warn(mp, "quota support not available in this kernel.");
		return -EINVAL;
	}

	if ((mp->m_dalign && !mp->m_swidth) ||
	    (!mp->m_dalign && mp->m_swidth)) {
		xfs_warn(mp, "sunit and swidth must be specified together");
		return -EINVAL;
	}

	if (mp->m_dalign && (mp->m_swidth % mp->m_dalign != 0)) {
		xfs_warn(mp,
	"stripe width (%d) must be a multiple of the stripe unit (%d)",
			mp->m_swidth, mp->m_dalign);
		return -EINVAL;
	}

	if (mp->m_logbufs != -1 &&
	    mp->m_logbufs != 0 &&
	    (mp->m_logbufs < XLOG_MIN_ICLOGS ||
	     mp->m_logbufs > XLOG_MAX_ICLOGS)) {
		xfs_warn(mp, "invalid logbufs value: %d [not %d-%d]",
			mp->m_logbufs, XLOG_MIN_ICLOGS, XLOG_MAX_ICLOGS);
		return -EINVAL;
	}

	if (mp->m_logbsize != -1 &&
	    mp->m_logbsize !=  0 &&
	    (mp->m_logbsize < XLOG_MIN_RECORD_BSIZE ||
	     mp->m_logbsize > XLOG_MAX_RECORD_BSIZE ||
	     !is_power_of_2(mp->m_logbsize))) {
		xfs_warn(mp,
			"invalid logbufsize: %d [not 16k,32k,64k,128k or 256k]",
			mp->m_logbsize);
		return -EINVAL;
	}

	if (xfs_has_allocsize(mp) &&
	    (mp->m_allocsize_log > XFS_MAX_IO_LOG ||
	     mp->m_allocsize_log < XFS_MIN_IO_LOG)) {
		xfs_warn(mp, "invalid log iosize: %d [not %d-%d]",
			mp->m_allocsize_log, XFS_MIN_IO_LOG, XFS_MAX_IO_LOG);
		return -EINVAL;
	}

	return 0;
}

struct dentry *
xfs_debugfs_mkdir(
	const char	*name,
	struct dentry	*parent)
{
	struct dentry	*child;

	/* Apparently we're expected to ignore error returns?? */
	child = debugfs_create_dir(name, parent);
	if (IS_ERR(child))
		return NULL;

	return child;
}

static int
xfs_fs_fill_super(
	struct super_block	*sb,
	struct fs_context	*fc)
{
	struct xfs_mount	*mp = sb->s_fs_info;
	struct inode		*root;
	int			flags = 0, error;

	mp->m_super = sb;

	error = xfs_fs_validate_params(mp);
	if (error)
		return error;

	sb_min_blocksize(sb, BBSIZE);
	sb->s_xattr = xfs_xattr_handlers;
	sb->s_export_op = &xfs_export_operations;
#ifdef CONFIG_XFS_QUOTA
	sb->s_qcop = &xfs_quotactl_operations;
	sb->s_quota_types = QTYPE_MASK_USR | QTYPE_MASK_GRP | QTYPE_MASK_PRJ;
#endif
	sb->s_op = &xfs_super_operations;

	/*
	 * Delay mount work if the debug hook is set. This is debug
	 * instrumention to coordinate simulation of xfs mount failures with
	 * VFS superblock operations
	 */
	if (xfs_globals.mount_delay) {
		xfs_notice(mp, "Delaying mount for %d seconds.",
			xfs_globals.mount_delay);
		msleep(xfs_globals.mount_delay * 1000);
	}

	if (fc->sb_flags & SB_SILENT)
		flags |= XFS_MFSI_QUIET;

	error = xfs_open_devices(mp);
	if (error)
		return error;

	if (xfs_debugfs) {
		mp->m_debugfs = xfs_debugfs_mkdir(mp->m_super->s_id,
						  xfs_debugfs);
	} else {
		mp->m_debugfs = NULL;
	}

	error = xfs_init_mount_workqueues(mp);
	if (error)
		goto out_shutdown_devices;

	error = xfs_init_percpu_counters(mp);
	if (error)
		goto out_destroy_workqueues;

	error = xfs_inodegc_init_percpu(mp);
	if (error)
		goto out_destroy_counters;

	/*
	 * All percpu data structures requiring cleanup when a cpu goes offline
	 * must be allocated before adding this @mp to the cpu-dead handler's
	 * mount list.
	 */
	xfs_mount_list_add(mp);

	/* Allocate stats memory before we do operations that might use it */
	mp->m_stats.xs_stats = alloc_percpu(struct xfsstats);
	if (!mp->m_stats.xs_stats) {
		error = -ENOMEM;
		goto out_destroy_inodegc;
	}

	error = xchk_mount_stats_alloc(mp);
	if (error)
		goto out_free_stats;

	error = xfs_readsb(mp, flags);
	if (error)
		goto out_free_scrub_stats;

	error = xfs_finish_flags(mp);
	if (error)
		goto out_free_sb;

	error = xfs_setup_devices(mp);
	if (error)
		goto out_free_sb;

	/* V4 support is undergoing deprecation. */
	if (!xfs_has_crc(mp)) {
#ifdef CONFIG_XFS_SUPPORT_V4
		xfs_warn_once(mp,
	"Deprecated V4 format (crc=0) will not be supported after September 2030.");
#else
		xfs_warn(mp,
	"Deprecated V4 format (crc=0) not supported by kernel.");
		error = -EINVAL;
		goto out_free_sb;
#endif
	}

	/* ASCII case insensitivity is undergoing deprecation. */
	if (xfs_has_asciici(mp)) {
#ifdef CONFIG_XFS_SUPPORT_ASCII_CI
		xfs_warn_once(mp,
	"Deprecated ASCII case-insensitivity feature (ascii-ci=1) will not be supported after September 2030.");
#else
		xfs_warn(mp,
	"Deprecated ASCII case-insensitivity feature (ascii-ci=1) not supported by kernel.");
		error = -EINVAL;
		goto out_free_sb;
#endif
	}

	/* Filesystem claims it needs repair, so refuse the mount. */
	if (xfs_has_needsrepair(mp)) {
		xfs_warn(mp, "Filesystem needs repair.  Please run xfs_repair.");
		error = -EFSCORRUPTED;
		goto out_free_sb;
	}

	/*
	 * Don't touch the filesystem if a user tool thinks it owns the primary
	 * superblock.  mkfs doesn't clear the flag from secondary supers, so
	 * we don't check them at all.
	 */
	if (mp->m_sb.sb_inprogress) {
		xfs_warn(mp, "Offline file system operation in progress!");
		error = -EFSCORRUPTED;
		goto out_free_sb;
	}

	/*
	 * Until this is fixed only page-sized or smaller data blocks work.
	 */
	if (mp->m_sb.sb_blocksize > PAGE_SIZE) {
		xfs_warn(mp,
		"File system with blocksize %d bytes. "
		"Only pagesize (%ld) or less will currently work.",
				mp->m_sb.sb_blocksize, PAGE_SIZE);
		error = -ENOSYS;
		goto out_free_sb;
	}

	/* Ensure this filesystem fits in the page cache limits */
	if (xfs_sb_validate_fsb_count(&mp->m_sb, mp->m_sb.sb_dblocks) ||
	    xfs_sb_validate_fsb_count(&mp->m_sb, mp->m_sb.sb_rblocks)) {
		xfs_warn(mp,
		"file system too large to be mounted on this system.");
		error = -EFBIG;
		goto out_free_sb;
	}

	/*
	 * XFS block mappings use 54 bits to store the logical block offset.
	 * This should suffice to handle the maximum file size that the VFS
	 * supports (currently 2^63 bytes on 64-bit and ULONG_MAX << PAGE_SHIFT
	 * bytes on 32-bit), but as XFS and VFS have gotten the s_maxbytes
	 * calculation wrong on 32-bit kernels in the past, we'll add a WARN_ON
	 * to check this assertion.
	 *
	 * Avoid integer overflow by comparing the maximum bmbt offset to the
	 * maximum pagecache offset in units of fs blocks.
	 */
	if (!xfs_verify_fileoff(mp, XFS_B_TO_FSBT(mp, MAX_LFS_FILESIZE))) {
		xfs_warn(mp,
"MAX_LFS_FILESIZE block offset (%llu) exceeds extent map maximum (%llu)!",
			 XFS_B_TO_FSBT(mp, MAX_LFS_FILESIZE),
			 XFS_MAX_FILEOFF);
		error = -EINVAL;
		goto out_free_sb;
	}

	error = xfs_filestream_mount(mp);
	if (error)
		goto out_free_sb;

	/*
	 * we must configure the block size in the superblock before we run the
	 * full mount process as the mount process can lookup and cache inodes.
	 */
	sb->s_magic = XFS_SUPER_MAGIC;
	sb->s_blocksize = mp->m_sb.sb_blocksize;
	sb->s_blocksize_bits = ffs(sb->s_blocksize) - 1;
	sb->s_maxbytes = MAX_LFS_FILESIZE;
	sb->s_max_links = XFS_MAXLINK;
	sb->s_time_gran = 1;
	if (xfs_has_bigtime(mp)) {
		sb->s_time_min = xfs_bigtime_to_unix(XFS_BIGTIME_TIME_MIN);
		sb->s_time_max = xfs_bigtime_to_unix(XFS_BIGTIME_TIME_MAX);
	} else {
		sb->s_time_min = XFS_LEGACY_TIME_MIN;
		sb->s_time_max = XFS_LEGACY_TIME_MAX;
	}
	trace_xfs_inode_timestamp_range(mp, sb->s_time_min, sb->s_time_max);
	sb->s_iflags |= SB_I_CGROUPWB;

	set_posix_acl_flag(sb);

	/* version 5 superblocks support inode version counters. */
	if (xfs_has_crc(mp))
		sb->s_flags |= SB_I_VERSION;

	if (xfs_has_dax_always(mp)) {
		error = xfs_setup_dax_always(mp);
		if (error)
			goto out_filestream_unmount;
	}

	if (xfs_has_discard(mp) && !bdev_max_discard_sectors(sb->s_bdev)) {
		xfs_warn(mp,
	"mounting with \"discard\" option, but the device does not support discard");
		mp->m_features &= ~XFS_FEAT_DISCARD;
	}

	if (xfs_has_reflink(mp)) {
		if (mp->m_sb.sb_rblocks) {
			xfs_alert(mp,
	"reflink not compatible with realtime device!");
			error = -EINVAL;
			goto out_filestream_unmount;
		}

		if (xfs_globals.always_cow) {
			xfs_info(mp, "using DEBUG-only always_cow mode.");
			mp->m_always_cow = true;
		}
	}

	if (xfs_has_rmapbt(mp) && mp->m_sb.sb_rblocks) {
		xfs_alert(mp,
	"reverse mapping btree not compatible with realtime device!");
		error = -EINVAL;
		goto out_filestream_unmount;
	}

	error = xfs_mountfs(mp);
	if (error)
		goto out_filestream_unmount;

	root = igrab(VFS_I(mp->m_rootip));
	if (!root) {
		error = -ENOENT;
		goto out_unmount;
	}
	sb->s_root = d_make_root(root);
	if (!sb->s_root) {
		error = -ENOMEM;
		goto out_unmount;
	}

	return 0;

 out_filestream_unmount:
	xfs_filestream_unmount(mp);
 out_free_sb:
	xfs_freesb(mp);
 out_free_scrub_stats:
	xchk_mount_stats_free(mp);
 out_free_stats:
	free_percpu(mp->m_stats.xs_stats);
 out_destroy_inodegc:
	xfs_mount_list_del(mp);
	xfs_inodegc_free_percpu(mp);
 out_destroy_counters:
	xfs_destroy_percpu_counters(mp);
 out_destroy_workqueues:
	xfs_destroy_mount_workqueues(mp);
 out_shutdown_devices:
	xfs_shutdown_devices(mp);
	return error;

 out_unmount:
	xfs_filestream_unmount(mp);
	xfs_unmountfs(mp);
	goto out_free_sb;
}

static int
xfs_fs_get_tree(
	struct fs_context	*fc)
{
	return get_tree_bdev(fc, xfs_fs_fill_super);
}

static int
xfs_remount_rw(
	struct xfs_mount	*mp)
{
	struct xfs_sb		*sbp = &mp->m_sb;
	int error;

	if (xfs_has_norecovery(mp)) {
		xfs_warn(mp,
			"ro->rw transition prohibited on norecovery mount");
		return -EINVAL;
	}

	if (xfs_sb_is_v5(sbp) &&
	    xfs_sb_has_ro_compat_feature(sbp, XFS_SB_FEAT_RO_COMPAT_UNKNOWN)) {
		xfs_warn(mp,
	"ro->rw transition prohibited on unknown (0x%x) ro-compat filesystem",
			(sbp->sb_features_ro_compat &
				XFS_SB_FEAT_RO_COMPAT_UNKNOWN));
		return -EINVAL;
	}

	clear_bit(XFS_OPSTATE_READONLY, &mp->m_opstate);

	/*
	 * If this is the first remount to writeable state we might have some
	 * superblock changes to update.
	 */
	if (mp->m_update_sb) {
		error = xfs_sync_sb(mp, false);
		if (error) {
			xfs_warn(mp, "failed to write sb changes");
			return error;
		}
		mp->m_update_sb = false;
	}

	/*
	 * Fill out the reserve pool if it is empty. Use the stashed value if
	 * it is non-zero, otherwise go with the default.
	 */
	xfs_restore_resvblks(mp);
	xfs_log_work_queue(mp);
	xfs_blockgc_start(mp);

	/* Create the per-AG metadata reservation pool .*/
	error = xfs_fs_reserve_ag_blocks(mp);
	if (error && error != -ENOSPC)
		return error;

	/* Re-enable the background inode inactivation worker. */
	xfs_inodegc_start(mp);

	return 0;
}

static int
xfs_remount_ro(
	struct xfs_mount	*mp)
{
	struct xfs_icwalk	icw = {
		.icw_flags	= XFS_ICWALK_FLAG_SYNC,
	};
	int			error;

	/* Flush all the dirty data to disk. */
	error = sync_filesystem(mp->m_super);
	if (error)
		return error;

	/*
	 * Cancel background eofb scanning so it cannot race with the final
	 * log force+buftarg wait and deadlock the remount.
	 */
	xfs_blockgc_stop(mp);

	/*
	 * Clear out all remaining COW staging extents and speculative post-EOF
	 * preallocations so that we don't leave inodes requiring inactivation
	 * cleanups during reclaim on a read-only mount.  We must process every
	 * cached inode, so this requires a synchronous cache scan.
	 */
	error = xfs_blockgc_free_space(mp, &icw);
	if (error) {
		xfs_force_shutdown(mp, SHUTDOWN_CORRUPT_INCORE);
		return error;
	}

	/*
	 * Stop the inodegc background worker.  xfs_fs_reconfigure already
	 * flushed all pending inodegc work when it sync'd the filesystem.
	 * The VFS holds s_umount, so we know that inodes cannot enter
	 * xfs_fs_destroy_inode during a remount operation.  In readonly mode
	 * we send inodes straight to reclaim, so no inodes will be queued.
	 */
	xfs_inodegc_stop(mp);

	/* Free the per-AG metadata reservation pool. */
	error = xfs_fs_unreserve_ag_blocks(mp);
	if (error) {
		xfs_force_shutdown(mp, SHUTDOWN_CORRUPT_INCORE);
		return error;
	}

	/*
	 * Before we sync the metadata, we need to free up the reserve block
	 * pool so that the used block count in the superblock on disk is
	 * correct at the end of the remount. Stash the current* reserve pool
	 * size so that if we get remounted rw, we can return it to the same
	 * size.
	 */
	xfs_save_resvblks(mp);

	xfs_log_clean(mp);
	set_bit(XFS_OPSTATE_READONLY, &mp->m_opstate);

	return 0;
}

/*
 * Logically we would return an error here to prevent users from believing
 * they might have changed mount options using remount which can't be changed.
 *
 * But unfortunately mount(8) adds all options from mtab and fstab to the mount
 * arguments in some cases so we can't blindly reject options, but have to
 * check for each specified option if it actually differs from the currently
 * set option and only reject it if that's the case.
 *
 * Until that is implemented we return success for every remount request, and
 * silently ignore all options that we can't actually change.
 */
static int
xfs_fs_reconfigure(
	struct fs_context *fc)
{
	struct xfs_mount	*mp = XFS_M(fc->root->d_sb);
	struct xfs_mount        *new_mp = fc->s_fs_info;
	int			flags = fc->sb_flags;
	int			error;

	/* version 5 superblocks always support version counters. */
	if (xfs_has_crc(mp))
		fc->sb_flags |= SB_I_VERSION;

	error = xfs_fs_validate_params(new_mp);
	if (error)
		return error;

	/* inode32 -> inode64 */
	if (xfs_has_small_inums(mp) && !xfs_has_small_inums(new_mp)) {
		mp->m_features &= ~XFS_FEAT_SMALL_INUMS;
		mp->m_maxagi = xfs_set_inode_alloc(mp, mp->m_sb.sb_agcount);
	}

	/* inode64 -> inode32 */
	if (!xfs_has_small_inums(mp) && xfs_has_small_inums(new_mp)) {
		mp->m_features |= XFS_FEAT_SMALL_INUMS;
		mp->m_maxagi = xfs_set_inode_alloc(mp, mp->m_sb.sb_agcount);
	}

	/* ro -> rw */
	if (xfs_is_readonly(mp) && !(flags & SB_RDONLY)) {
		error = xfs_remount_rw(mp);
		if (error)
			return error;
	}

	/* rw -> ro */
	if (!xfs_is_readonly(mp) && (flags & SB_RDONLY)) {
		error = xfs_remount_ro(mp);
		if (error)
			return error;
	}

	return 0;
}

static void
xfs_fs_free(
	struct fs_context	*fc)
{
	struct xfs_mount	*mp = fc->s_fs_info;

	/*
	 * mp is stored in the fs_context when it is initialized.
	 * mp is transferred to the superblock on a successful mount,
	 * but if an error occurs before the transfer we have to free
	 * it here.
	 */
	if (mp)
		xfs_mount_free(mp);
}

static const struct fs_context_operations xfs_context_ops = {
	.parse_param = xfs_fs_parse_param,
	.get_tree    = xfs_fs_get_tree,
	.reconfigure = xfs_fs_reconfigure,
	.free        = xfs_fs_free,
};

static int xfs_init_fs_context(
	struct fs_context	*fc)
{
	struct xfs_mount	*mp;

	mp = kmem_alloc(sizeof(struct xfs_mount), KM_ZERO);
	if (!mp)
		return -ENOMEM;

	spin_lock_init(&mp->m_sb_lock);
	INIT_RADIX_TREE(&mp->m_perag_tree, GFP_ATOMIC);
	spin_lock_init(&mp->m_perag_lock);
	mutex_init(&mp->m_growlock);
	INIT_WORK(&mp->m_flush_inodes_work, xfs_flush_inodes_worker);
	INIT_DELAYED_WORK(&mp->m_reclaim_work, xfs_reclaim_worker);
	mp->m_kobj.kobject.kset = xfs_kset;
	/*
	 * We don't create the finobt per-ag space reservation until after log
	 * recovery, so we must set this to true so that an ifree transaction
	 * started during log recovery will not depend on space reservations
	 * for finobt expansion.
	 */
	mp->m_finobt_nores = true;

	/*
	 * These can be overridden by the mount option parsing.
	 */
	mp->m_logbufs = -1;
	mp->m_logbsize = -1;
	mp->m_allocsize_log = 16; /* 64k */

	/*
	 * Copy binary VFS mount flags we are interested in.
	 */
	if (fc->sb_flags & SB_RDONLY)
		set_bit(XFS_OPSTATE_READONLY, &mp->m_opstate);
	if (fc->sb_flags & SB_DIRSYNC)
		mp->m_features |= XFS_FEAT_DIRSYNC;
	if (fc->sb_flags & SB_SYNCHRONOUS)
		mp->m_features |= XFS_FEAT_WSYNC;

	fc->s_fs_info = mp;
	fc->ops = &xfs_context_ops;

	return 0;
}

static void
xfs_kill_sb(
	struct super_block		*sb)
{
	kill_block_super(sb);
	xfs_mount_free(XFS_M(sb));
}

static struct file_system_type xfs_fs_type = {
	.owner			= THIS_MODULE,
	.name			= "xfs",
	.init_fs_context	= xfs_init_fs_context,
	.parameters		= xfs_fs_parameters,
	.kill_sb		= xfs_kill_sb,
	.fs_flags		= FS_REQUIRES_DEV | FS_ALLOW_IDMAP | FS_MGTIME,
};
MODULE_ALIAS_FS("xfs");

STATIC int __init
xfs_init_caches(void)
{
	int		error;

	xfs_buf_cache = kmem_cache_create("xfs_buf", sizeof(struct xfs_buf), 0,
					 SLAB_HWCACHE_ALIGN |
					 SLAB_RECLAIM_ACCOUNT |
					 SLAB_MEM_SPREAD,
					 NULL);
	if (!xfs_buf_cache)
		goto out;

	xfs_log_ticket_cache = kmem_cache_create("xfs_log_ticket",
						sizeof(struct xlog_ticket),
						0, 0, NULL);
	if (!xfs_log_ticket_cache)
		goto out_destroy_buf_cache;

	error = xfs_btree_init_cur_caches();
	if (error)
		goto out_destroy_log_ticket_cache;

	error = xfs_defer_init_item_caches();
	if (error)
		goto out_destroy_btree_cur_cache;

	xfs_da_state_cache = kmem_cache_create("xfs_da_state",
					      sizeof(struct xfs_da_state),
					      0, 0, NULL);
	if (!xfs_da_state_cache)
		goto out_destroy_defer_item_cache;

	xfs_ifork_cache = kmem_cache_create("xfs_ifork",
					   sizeof(struct xfs_ifork),
					   0, 0, NULL);
	if (!xfs_ifork_cache)
		goto out_destroy_da_state_cache;

	xfs_trans_cache = kmem_cache_create("xfs_trans",
					   sizeof(struct xfs_trans),
					   0, 0, NULL);
	if (!xfs_trans_cache)
		goto out_destroy_ifork_cache;


	/*
	 * The size of the cache-allocated buf log item is the maximum
	 * size possible under XFS.  This wastes a little bit of memory,
	 * but it is much faster.
	 */
	xfs_buf_item_cache = kmem_cache_create("xfs_buf_item",
					      sizeof(struct xfs_buf_log_item),
					      0, 0, NULL);
	if (!xfs_buf_item_cache)
		goto out_destroy_trans_cache;

	xfs_efd_cache = kmem_cache_create("xfs_efd_item",
			xfs_efd_log_item_sizeof(XFS_EFD_MAX_FAST_EXTENTS),
			0, 0, NULL);
	if (!xfs_efd_cache)
		goto out_destroy_buf_item_cache;

	xfs_efi_cache = kmem_cache_create("xfs_efi_item",
			xfs_efi_log_item_sizeof(XFS_EFI_MAX_FAST_EXTENTS),
			0, 0, NULL);
	if (!xfs_efi_cache)
		goto out_destroy_efd_cache;

	xfs_inode_cache = kmem_cache_create("xfs_inode",
					   sizeof(struct xfs_inode), 0,
					   (SLAB_HWCACHE_ALIGN |
					    SLAB_RECLAIM_ACCOUNT |
					    SLAB_MEM_SPREAD | SLAB_ACCOUNT),
					   xfs_fs_inode_init_once);
	if (!xfs_inode_cache)
		goto out_destroy_efi_cache;

	xfs_ili_cache = kmem_cache_create("xfs_ili",
					 sizeof(struct xfs_inode_log_item), 0,
					 SLAB_RECLAIM_ACCOUNT | SLAB_MEM_SPREAD,
					 NULL);
	if (!xfs_ili_cache)
		goto out_destroy_inode_cache;

	xfs_icreate_cache = kmem_cache_create("xfs_icr",
					     sizeof(struct xfs_icreate_item),
					     0, 0, NULL);
	if (!xfs_icreate_cache)
		goto out_destroy_ili_cache;

	xfs_rud_cache = kmem_cache_create("xfs_rud_item",
					 sizeof(struct xfs_rud_log_item),
					 0, 0, NULL);
	if (!xfs_rud_cache)
		goto out_destroy_icreate_cache;

	xfs_rui_cache = kmem_cache_create("xfs_rui_item",
			xfs_rui_log_item_sizeof(XFS_RUI_MAX_FAST_EXTENTS),
			0, 0, NULL);
	if (!xfs_rui_cache)
		goto out_destroy_rud_cache;

	xfs_cud_cache = kmem_cache_create("xfs_cud_item",
					 sizeof(struct xfs_cud_log_item),
					 0, 0, NULL);
	if (!xfs_cud_cache)
		goto out_destroy_rui_cache;

	xfs_cui_cache = kmem_cache_create("xfs_cui_item",
			xfs_cui_log_item_sizeof(XFS_CUI_MAX_FAST_EXTENTS),
			0, 0, NULL);
	if (!xfs_cui_cache)
		goto out_destroy_cud_cache;

	xfs_bud_cache = kmem_cache_create("xfs_bud_item",
					 sizeof(struct xfs_bud_log_item),
					 0, 0, NULL);
	if (!xfs_bud_cache)
		goto out_destroy_cui_cache;

	xfs_bui_cache = kmem_cache_create("xfs_bui_item",
			xfs_bui_log_item_sizeof(XFS_BUI_MAX_FAST_EXTENTS),
			0, 0, NULL);
	if (!xfs_bui_cache)
		goto out_destroy_bud_cache;

	xfs_attrd_cache = kmem_cache_create("xfs_attrd_item",
					    sizeof(struct xfs_attrd_log_item),
					    0, 0, NULL);
	if (!xfs_attrd_cache)
		goto out_destroy_bui_cache;

	xfs_attri_cache = kmem_cache_create("xfs_attri_item",
					    sizeof(struct xfs_attri_log_item),
					    0, 0, NULL);
	if (!xfs_attri_cache)
		goto out_destroy_attrd_cache;

	xfs_iunlink_cache = kmem_cache_create("xfs_iul_item",
					     sizeof(struct xfs_iunlink_item),
					     0, 0, NULL);
	if (!xfs_iunlink_cache)
		goto out_destroy_attri_cache;

	return 0;

 out_destroy_attri_cache:
	kmem_cache_destroy(xfs_attri_cache);
 out_destroy_attrd_cache:
	kmem_cache_destroy(xfs_attrd_cache);
 out_destroy_bui_cache:
	kmem_cache_destroy(xfs_bui_cache);
 out_destroy_bud_cache:
	kmem_cache_destroy(xfs_bud_cache);
 out_destroy_cui_cache:
	kmem_cache_destroy(xfs_cui_cache);
 out_destroy_cud_cache:
	kmem_cache_destroy(xfs_cud_cache);
 out_destroy_rui_cache:
	kmem_cache_destroy(xfs_rui_cache);
 out_destroy_rud_cache:
	kmem_cache_destroy(xfs_rud_cache);
 out_destroy_icreate_cache:
	kmem_cache_destroy(xfs_icreate_cache);
 out_destroy_ili_cache:
	kmem_cache_destroy(xfs_ili_cache);
 out_destroy_inode_cache:
	kmem_cache_destroy(xfs_inode_cache);
 out_destroy_efi_cache:
	kmem_cache_destroy(xfs_efi_cache);
 out_destroy_efd_cache:
	kmem_cache_destroy(xfs_efd_cache);
 out_destroy_buf_item_cache:
	kmem_cache_destroy(xfs_buf_item_cache);
 out_destroy_trans_cache:
	kmem_cache_destroy(xfs_trans_cache);
 out_destroy_ifork_cache:
	kmem_cache_destroy(xfs_ifork_cache);
 out_destroy_da_state_cache:
	kmem_cache_destroy(xfs_da_state_cache);
 out_destroy_defer_item_cache:
	xfs_defer_destroy_item_caches();
 out_destroy_btree_cur_cache:
	xfs_btree_destroy_cur_caches();
 out_destroy_log_ticket_cache:
	kmem_cache_destroy(xfs_log_ticket_cache);
 out_destroy_buf_cache:
	kmem_cache_destroy(xfs_buf_cache);
 out:
	return -ENOMEM;
}

STATIC void
xfs_destroy_caches(void)
{
	/*
	 * Make sure all delayed rcu free are flushed before we
	 * destroy caches.
	 */
	rcu_barrier();
	kmem_cache_destroy(xfs_iunlink_cache);
	kmem_cache_destroy(xfs_attri_cache);
	kmem_cache_destroy(xfs_attrd_cache);
	kmem_cache_destroy(xfs_bui_cache);
	kmem_cache_destroy(xfs_bud_cache);
	kmem_cache_destroy(xfs_cui_cache);
	kmem_cache_destroy(xfs_cud_cache);
	kmem_cache_destroy(xfs_rui_cache);
	kmem_cache_destroy(xfs_rud_cache);
	kmem_cache_destroy(xfs_icreate_cache);
	kmem_cache_destroy(xfs_ili_cache);
	kmem_cache_destroy(xfs_inode_cache);
	kmem_cache_destroy(xfs_efi_cache);
	kmem_cache_destroy(xfs_efd_cache);
	kmem_cache_destroy(xfs_buf_item_cache);
	kmem_cache_destroy(xfs_trans_cache);
	kmem_cache_destroy(xfs_ifork_cache);
	kmem_cache_destroy(xfs_da_state_cache);
	xfs_defer_destroy_item_caches();
	xfs_btree_destroy_cur_caches();
	kmem_cache_destroy(xfs_log_ticket_cache);
	kmem_cache_destroy(xfs_buf_cache);
}

STATIC int __init
xfs_init_workqueues(void)
{
	/*
	 * The allocation workqueue can be used in memory reclaim situations
	 * (writepage path), and parallelism is only limited by the number of
	 * AGs in all the filesystems mounted. Hence use the default large
	 * max_active value for this workqueue.
	 */
	xfs_alloc_wq = alloc_workqueue("xfsalloc",
			XFS_WQFLAGS(WQ_MEM_RECLAIM | WQ_FREEZABLE), 0);
	if (!xfs_alloc_wq)
		return -ENOMEM;

	xfs_discard_wq = alloc_workqueue("xfsdiscard", XFS_WQFLAGS(WQ_UNBOUND),
			0);
	if (!xfs_discard_wq)
		goto out_free_alloc_wq;

	return 0;
out_free_alloc_wq:
	destroy_workqueue(xfs_alloc_wq);
	return -ENOMEM;
}

STATIC void
xfs_destroy_workqueues(void)
{
	destroy_workqueue(xfs_discard_wq);
	destroy_workqueue(xfs_alloc_wq);
}

#ifdef CONFIG_HOTPLUG_CPU
static int
xfs_cpu_dead(
	unsigned int		cpu)
{
	struct xfs_mount	*mp, *n;

	spin_lock(&xfs_mount_list_lock);
	list_for_each_entry_safe(mp, n, &xfs_mount_list, m_mount_list) {
		spin_unlock(&xfs_mount_list_lock);
		xfs_inodegc_cpu_dead(mp, cpu);
		xlog_cil_pcp_dead(mp->m_log, cpu);
		spin_lock(&xfs_mount_list_lock);
	}
	spin_unlock(&xfs_mount_list_lock);
	return 0;
}

static int __init
xfs_cpu_hotplug_init(void)
{
	int	error;

	error = cpuhp_setup_state_nocalls(CPUHP_XFS_DEAD, "xfs:dead", NULL,
			xfs_cpu_dead);
	if (error < 0)
		xfs_alert(NULL,
"Failed to initialise CPU hotplug, error %d. XFS is non-functional.",
			error);
	return error;
}

static void
xfs_cpu_hotplug_destroy(void)
{
	cpuhp_remove_state_nocalls(CPUHP_XFS_DEAD);
}

#else /* !CONFIG_HOTPLUG_CPU */
static inline int xfs_cpu_hotplug_init(void) { return 0; }
static inline void xfs_cpu_hotplug_destroy(void) {}
#endif

STATIC int __init
init_xfs_fs(void)
{
	int			error;

	xfs_check_ondisk_structs();

	error = xfs_dahash_test();
	if (error)
		return error;

	printk(KERN_INFO XFS_VERSION_STRING " with "
			 XFS_BUILD_OPTIONS " enabled\n");

	xfs_dir_startup();

	error = xfs_cpu_hotplug_init();
	if (error)
		goto out;

	error = xfs_init_caches();
	if (error)
		goto out_destroy_hp;

	error = xfs_init_workqueues();
	if (error)
		goto out_destroy_caches;

	error = xfs_mru_cache_init();
	if (error)
		goto out_destroy_wq;

	error = xfs_init_procfs();
	if (error)
		goto out_mru_cache_uninit;

	error = xfs_sysctl_register();
	if (error)
		goto out_cleanup_procfs;

	xfs_debugfs = xfs_debugfs_mkdir("xfs", NULL);

	xfs_kset = kset_create_and_add("xfs", NULL, fs_kobj);
	if (!xfs_kset) {
		error = -ENOMEM;
		goto out_debugfs_unregister;
	}

	xfsstats.xs_kobj.kobject.kset = xfs_kset;

	xfsstats.xs_stats = alloc_percpu(struct xfsstats);
	if (!xfsstats.xs_stats) {
		error = -ENOMEM;
		goto out_kset_unregister;
	}

	error = xfs_sysfs_init(&xfsstats.xs_kobj, &xfs_stats_ktype, NULL,
			       "stats");
	if (error)
		goto out_free_stats;

	error = xchk_global_stats_setup(xfs_debugfs);
	if (error)
		goto out_remove_stats_kobj;

#ifdef DEBUG
	xfs_dbg_kobj.kobject.kset = xfs_kset;
	error = xfs_sysfs_init(&xfs_dbg_kobj, &xfs_dbg_ktype, NULL, "debug");
	if (error)
		goto out_remove_scrub_stats;
#endif

	error = xfs_qm_init();
	if (error)
		goto out_remove_dbg_kobj;

	error = register_filesystem(&xfs_fs_type);
	if (error)
		goto out_qm_exit;
	return 0;

 out_qm_exit:
	xfs_qm_exit();
 out_remove_dbg_kobj:
#ifdef DEBUG
	xfs_sysfs_del(&xfs_dbg_kobj);
 out_remove_scrub_stats:
#endif
	xchk_global_stats_teardown();
 out_remove_stats_kobj:
	xfs_sysfs_del(&xfsstats.xs_kobj);
 out_free_stats:
	free_percpu(xfsstats.xs_stats);
 out_kset_unregister:
	kset_unregister(xfs_kset);
 out_debugfs_unregister:
	debugfs_remove(xfs_debugfs);
	xfs_sysctl_unregister();
 out_cleanup_procfs:
	xfs_cleanup_procfs();
 out_mru_cache_uninit:
	xfs_mru_cache_uninit();
 out_destroy_wq:
	xfs_destroy_workqueues();
 out_destroy_caches:
	xfs_destroy_caches();
 out_destroy_hp:
	xfs_cpu_hotplug_destroy();
 out:
	return error;
}

STATIC void __exit
exit_xfs_fs(void)
{
	xfs_qm_exit();
	unregister_filesystem(&xfs_fs_type);
#ifdef DEBUG
	xfs_sysfs_del(&xfs_dbg_kobj);
#endif
	xchk_global_stats_teardown();
	xfs_sysfs_del(&xfsstats.xs_kobj);
	free_percpu(xfsstats.xs_stats);
	kset_unregister(xfs_kset);
	debugfs_remove(xfs_debugfs);
	xfs_sysctl_unregister();
	xfs_cleanup_procfs();
	xfs_mru_cache_uninit();
	xfs_destroy_workqueues();
	xfs_destroy_caches();
	xfs_uuid_table_free();
	xfs_cpu_hotplug_destroy();
}

module_init(init_xfs_fs);
module_exit(exit_xfs_fs);

MODULE_AUTHOR("Silicon Graphics, Inc.");
MODULE_DESCRIPTION(XFS_VERSION_STRING " with " XFS_BUILD_OPTIONS " enabled");
MODULE_LICENSE("GPL");<|MERGE_RESOLUTION|>--- conflicted
+++ resolved
@@ -774,7 +774,6 @@
 xfs_mount_free(
 	struct xfs_mount	*mp)
 {
-<<<<<<< HEAD
 	/*
 	 * Free the buftargs here because blkdev_put needs to be called outside
 	 * of sb->s_umount, which is held around the call to ->put_super.
@@ -786,9 +785,7 @@
 	if (mp->m_ddev_targp)
 		xfs_free_buftarg(mp->m_ddev_targp);
 
-=======
 	debugfs_remove(mp->m_debugfs);
->>>>>>> c1950a11
 	kfree(mp->m_rtname);
 	kfree(mp->m_logname);
 	kmem_free(mp);

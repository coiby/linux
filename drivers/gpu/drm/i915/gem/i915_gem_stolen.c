/*
 * SPDX-License-Identifier: MIT
 *
 * Copyright © 2008-2012 Intel Corporation
 */

#include <linux/errno.h>
#include <linux/mutex.h>

#include <drm/drm_mm.h>
#include <drm/i915_drm.h>

#include "gem/i915_gem_lmem.h"
#include "gem/i915_gem_region.h"
#include "gt/intel_gt.h"
#include "gt/intel_gt_mcr.h"
#include "gt/intel_gt_regs.h"
#include "gt/intel_region_lmem.h"
#include "i915_drv.h"
#include "i915_gem_stolen.h"
#include "i915_pci.h"
#include "i915_reg.h"
#include "i915_utils.h"
#include "i915_vgpu.h"
#include "intel_mchbar_regs.h"
#include "intel_pci_config.h"

/*
 * The BIOS typically reserves some of the system's memory for the exclusive
 * use of the integrated graphics. This memory is no longer available for
 * use by the OS and so the user finds that his system has less memory
 * available than he put in. We refer to this memory as stolen.
 *
 * The BIOS will allocate its framebuffer from the stolen memory. Our
 * goal is try to reuse that object for our own fbcon which must always
 * be available for panics. Anything else we can reuse the stolen memory
 * for is a boon.
 */

int i915_gem_stolen_insert_node_in_range(struct drm_i915_private *i915,
					 struct drm_mm_node *node, u64 size,
					 unsigned alignment, u64 start, u64 end)
{
	int ret;

	if (!drm_mm_initialized(&i915->mm.stolen))
		return -ENODEV;

	/* WaSkipStolenMemoryFirstPage:bdw+ */
	if (GRAPHICS_VER(i915) >= 8 && start < 4096)
		start = 4096;

	mutex_lock(&i915->mm.stolen_lock);
	ret = drm_mm_insert_node_in_range(&i915->mm.stolen, node,
					  size, alignment, 0,
					  start, end, DRM_MM_INSERT_BEST);
	mutex_unlock(&i915->mm.stolen_lock);

	return ret;
}

int i915_gem_stolen_insert_node(struct drm_i915_private *i915,
				struct drm_mm_node *node, u64 size,
				unsigned alignment)
{
	return i915_gem_stolen_insert_node_in_range(i915, node,
						    size, alignment,
						    I915_GEM_STOLEN_BIAS,
						    U64_MAX);
}

void i915_gem_stolen_remove_node(struct drm_i915_private *i915,
				 struct drm_mm_node *node)
{
	mutex_lock(&i915->mm.stolen_lock);
	drm_mm_remove_node(node);
	mutex_unlock(&i915->mm.stolen_lock);
}

static bool valid_stolen_size(struct drm_i915_private *i915, struct resource *dsm)
{
	return (dsm->start != 0 || HAS_BAR2_SMEM_STOLEN(i915)) && dsm->end > dsm->start;
}

static int adjust_stolen(struct drm_i915_private *i915,
			 struct resource *dsm)
{
	struct i915_ggtt *ggtt = to_gt(i915)->ggtt;
	struct intel_uncore *uncore = ggtt->vm.gt->uncore;

	if (!valid_stolen_size(i915, dsm))
		return -EINVAL;

	/*
	 * Make sure we don't clobber the GTT if it's within stolen memory
	 *
	 * TODO: We have yet too encounter the case where the GTT wasn't at the
	 * end of stolen. With that assumption we could simplify this.
	 */
	if (GRAPHICS_VER(i915) <= 4 &&
	    !IS_G33(i915) && !IS_PINEVIEW(i915) && !IS_G4X(i915)) {
		struct resource stolen[2] = {*dsm, *dsm};
		struct resource ggtt_res;
		resource_size_t ggtt_start;

		ggtt_start = intel_uncore_read(uncore, PGTBL_CTL);
		if (GRAPHICS_VER(i915) == 4)
			ggtt_start = (ggtt_start & PGTBL_ADDRESS_LO_MASK) |
				     (ggtt_start & PGTBL_ADDRESS_HI_MASK) << 28;
		else
			ggtt_start &= PGTBL_ADDRESS_LO_MASK;

		ggtt_res =
			(struct resource) DEFINE_RES_MEM(ggtt_start,
							 ggtt_total_entries(ggtt) * 4);

		if (ggtt_res.start >= stolen[0].start && ggtt_res.start < stolen[0].end)
			stolen[0].end = ggtt_res.start;
		if (ggtt_res.end > stolen[1].start && ggtt_res.end <= stolen[1].end)
			stolen[1].start = ggtt_res.end;

		/* Pick the larger of the two chunks */
		if (resource_size(&stolen[0]) > resource_size(&stolen[1]))
			*dsm = stolen[0];
		else
			*dsm = stolen[1];

		if (stolen[0].start != stolen[1].start ||
		    stolen[0].end != stolen[1].end) {
			drm_dbg(&i915->drm,
				"GTT within stolen memory at %pR\n",
				&ggtt_res);
			drm_dbg(&i915->drm, "Stolen memory adjusted to %pR\n",
				dsm);
		}
	}

	if (!valid_stolen_size(i915, dsm))
		return -EINVAL;

	return 0;
}

static int request_smem_stolen(struct drm_i915_private *i915,
			       struct resource *dsm)
{
	struct resource *r;

	/*
	 * With stolen lmem, we don't need to request system memory for the
	 * address range since it's local to the gpu.
	 *
	 * Starting MTL, in IGFX devices the stolen memory is exposed via
	 * BAR2 and shall be considered similar to stolen lmem.
	 */
	if (HAS_LMEM(i915) || HAS_BAR2_SMEM_STOLEN(i915))
		return 0;

	/*
	 * Verify that nothing else uses this physical address. Stolen
	 * memory should be reserved by the BIOS and hidden from the
	 * kernel. So if the region is already marked as busy, something
	 * is seriously wrong.
	 */
	r = devm_request_mem_region(i915->drm.dev, dsm->start,
				    resource_size(dsm),
				    "Graphics Stolen Memory");
	if (r == NULL) {
		/*
		 * One more attempt but this time requesting region from
		 * start + 1, as we have seen that this resolves the region
		 * conflict with the PCI Bus.
		 * This is a BIOS w/a: Some BIOS wrap stolen in the root
		 * PCI bus, but have an off-by-one error. Hence retry the
		 * reservation starting from 1 instead of 0.
		 * There's also BIOS with off-by-one on the other end.
		 */
		r = devm_request_mem_region(i915->drm.dev, dsm->start + 1,
					    resource_size(dsm) - 2,
					    "Graphics Stolen Memory");
		/*
		 * GEN3 firmware likes to smash pci bridges into the stolen
		 * range. Apparently this works.
		 */
		if (!r && GRAPHICS_VER(i915) != 3) {
			drm_err(&i915->drm,
				"conflict detected with stolen region: %pR\n",
				dsm);

			return -EBUSY;
		}
	}

	return 0;
}

static void i915_gem_cleanup_stolen(struct drm_i915_private *i915)
{
	if (!drm_mm_initialized(&i915->mm.stolen))
		return;

	drm_mm_takedown(&i915->mm.stolen);
}

static void g4x_get_stolen_reserved(struct drm_i915_private *i915,
				    struct intel_uncore *uncore,
				    resource_size_t *base,
				    resource_size_t *size)
{
	u32 reg_val = intel_uncore_read(uncore,
					IS_GM45(i915) ?
					CTG_STOLEN_RESERVED :
					ELK_STOLEN_RESERVED);
	resource_size_t stolen_top = i915->dsm.end + 1;

	drm_dbg(&i915->drm, "%s_STOLEN_RESERVED = %08x\n",
		IS_GM45(i915) ? "CTG" : "ELK", reg_val);

	if ((reg_val & G4X_STOLEN_RESERVED_ENABLE) == 0)
		return;

	/*
	 * Whether ILK really reuses the ELK register for this is unclear.
	 * Let's see if we catch anyone with this supposedly enabled on ILK.
	 */
	drm_WARN(&i915->drm, GRAPHICS_VER(i915) == 5,
		 "ILK stolen reserved found? 0x%08x\n",
		 reg_val);

	if (!(reg_val & G4X_STOLEN_RESERVED_ADDR2_MASK))
		return;

	*base = (reg_val & G4X_STOLEN_RESERVED_ADDR2_MASK) << 16;
	drm_WARN_ON(&i915->drm,
		    (reg_val & G4X_STOLEN_RESERVED_ADDR1_MASK) < *base);

	*size = stolen_top - *base;
}

static void gen6_get_stolen_reserved(struct drm_i915_private *i915,
				     struct intel_uncore *uncore,
				     resource_size_t *base,
				     resource_size_t *size)
{
	u32 reg_val = intel_uncore_read(uncore, GEN6_STOLEN_RESERVED);

	drm_dbg(&i915->drm, "GEN6_STOLEN_RESERVED = %08x\n", reg_val);

	if (!(reg_val & GEN6_STOLEN_RESERVED_ENABLE))
		return;

	*base = reg_val & GEN6_STOLEN_RESERVED_ADDR_MASK;

	switch (reg_val & GEN6_STOLEN_RESERVED_SIZE_MASK) {
	case GEN6_STOLEN_RESERVED_1M:
		*size = 1024 * 1024;
		break;
	case GEN6_STOLEN_RESERVED_512K:
		*size = 512 * 1024;
		break;
	case GEN6_STOLEN_RESERVED_256K:
		*size = 256 * 1024;
		break;
	case GEN6_STOLEN_RESERVED_128K:
		*size = 128 * 1024;
		break;
	default:
		*size = 1024 * 1024;
		MISSING_CASE(reg_val & GEN6_STOLEN_RESERVED_SIZE_MASK);
	}
}

static void vlv_get_stolen_reserved(struct drm_i915_private *i915,
				    struct intel_uncore *uncore,
				    resource_size_t *base,
				    resource_size_t *size)
{
	u32 reg_val = intel_uncore_read(uncore, GEN6_STOLEN_RESERVED);
	resource_size_t stolen_top = i915->dsm.end + 1;

	drm_dbg(&i915->drm, "GEN6_STOLEN_RESERVED = %08x\n", reg_val);

	if (!(reg_val & GEN6_STOLEN_RESERVED_ENABLE))
		return;

	switch (reg_val & GEN7_STOLEN_RESERVED_SIZE_MASK) {
	default:
		MISSING_CASE(reg_val & GEN7_STOLEN_RESERVED_SIZE_MASK);
		fallthrough;
	case GEN7_STOLEN_RESERVED_1M:
		*size = 1024 * 1024;
		break;
	}

	/*
	 * On vlv, the ADDR_MASK portion is left as 0 and HW deduces the
	 * reserved location as (top - size).
	 */
	*base = stolen_top - *size;
}

static void gen7_get_stolen_reserved(struct drm_i915_private *i915,
				     struct intel_uncore *uncore,
				     resource_size_t *base,
				     resource_size_t *size)
{
	u32 reg_val = intel_uncore_read(uncore, GEN6_STOLEN_RESERVED);

	drm_dbg(&i915->drm, "GEN6_STOLEN_RESERVED = %08x\n", reg_val);

	if (!(reg_val & GEN6_STOLEN_RESERVED_ENABLE))
		return;

	*base = reg_val & GEN7_STOLEN_RESERVED_ADDR_MASK;

	switch (reg_val & GEN7_STOLEN_RESERVED_SIZE_MASK) {
	case GEN7_STOLEN_RESERVED_1M:
		*size = 1024 * 1024;
		break;
	case GEN7_STOLEN_RESERVED_256K:
		*size = 256 * 1024;
		break;
	default:
		*size = 1024 * 1024;
		MISSING_CASE(reg_val & GEN7_STOLEN_RESERVED_SIZE_MASK);
	}
}

static void chv_get_stolen_reserved(struct drm_i915_private *i915,
				    struct intel_uncore *uncore,
				    resource_size_t *base,
				    resource_size_t *size)
{
	u32 reg_val = intel_uncore_read(uncore, GEN6_STOLEN_RESERVED);

	drm_dbg(&i915->drm, "GEN6_STOLEN_RESERVED = %08x\n", reg_val);

	if (!(reg_val & GEN6_STOLEN_RESERVED_ENABLE))
		return;

	*base = reg_val & GEN6_STOLEN_RESERVED_ADDR_MASK;

	switch (reg_val & GEN8_STOLEN_RESERVED_SIZE_MASK) {
	case GEN8_STOLEN_RESERVED_1M:
		*size = 1024 * 1024;
		break;
	case GEN8_STOLEN_RESERVED_2M:
		*size = 2 * 1024 * 1024;
		break;
	case GEN8_STOLEN_RESERVED_4M:
		*size = 4 * 1024 * 1024;
		break;
	case GEN8_STOLEN_RESERVED_8M:
		*size = 8 * 1024 * 1024;
		break;
	default:
		*size = 8 * 1024 * 1024;
		MISSING_CASE(reg_val & GEN8_STOLEN_RESERVED_SIZE_MASK);
	}
}

static void bdw_get_stolen_reserved(struct drm_i915_private *i915,
				    struct intel_uncore *uncore,
				    resource_size_t *base,
				    resource_size_t *size)
{
	u32 reg_val = intel_uncore_read(uncore, GEN6_STOLEN_RESERVED);
	resource_size_t stolen_top = i915->dsm.end + 1;

	drm_dbg(&i915->drm, "GEN6_STOLEN_RESERVED = %08x\n", reg_val);

	if (!(reg_val & GEN6_STOLEN_RESERVED_ENABLE))
		return;

	if (!(reg_val & GEN6_STOLEN_RESERVED_ADDR_MASK))
		return;

	*base = reg_val & GEN6_STOLEN_RESERVED_ADDR_MASK;
	*size = stolen_top - *base;
}

static void icl_get_stolen_reserved(struct drm_i915_private *i915,
				    struct intel_uncore *uncore,
				    resource_size_t *base,
				    resource_size_t *size)
{
	u64 reg_val = intel_uncore_read64(uncore, GEN6_STOLEN_RESERVED);

	drm_dbg(&i915->drm, "GEN6_STOLEN_RESERVED = 0x%016llx\n", reg_val);

	switch (reg_val & GEN8_STOLEN_RESERVED_SIZE_MASK) {
	case GEN8_STOLEN_RESERVED_1M:
		*size = 1024 * 1024;
		break;
	case GEN8_STOLEN_RESERVED_2M:
		*size = 2 * 1024 * 1024;
		break;
	case GEN8_STOLEN_RESERVED_4M:
		*size = 4 * 1024 * 1024;
		break;
	case GEN8_STOLEN_RESERVED_8M:
		*size = 8 * 1024 * 1024;
		break;
	default:
		*size = 8 * 1024 * 1024;
		MISSING_CASE(reg_val & GEN8_STOLEN_RESERVED_SIZE_MASK);
	}

	if (HAS_BAR2_SMEM_STOLEN(i915))
		/* the base is initialized to stolen top so subtract size to get base */
		*base -= *size;
	else
		*base = reg_val & GEN11_STOLEN_RESERVED_ADDR_MASK;
}

/*
 * Initialize i915->dsm_reserved to contain the reserved space within the Data
 * Stolen Memory. This is a range on the top of DSM that is reserved, not to
 * be used by driver, so must be excluded from the region passed to the
 * allocator later. In the spec this is also called as WOPCM.
 *
 * Our expectation is that the reserved space is at the top of the stolen
 * region, as it has been the case for every platform, and *never* at the
 * bottom, so the calculation here can be simplified.
 */
static int init_reserved_stolen(struct drm_i915_private *i915)
{
	struct intel_uncore *uncore = &i915->uncore;
	resource_size_t reserved_base, stolen_top;
	resource_size_t reserved_size;
	int ret = 0;

	stolen_top = i915->dsm.end + 1;
	reserved_base = stolen_top;
	reserved_size = 0;

	if (GRAPHICS_VER(i915) >= 11) {
		icl_get_stolen_reserved(i915, uncore,
					&reserved_base, &reserved_size);
	} else if (GRAPHICS_VER(i915) >= 8) {
		if (IS_LP(i915))
			chv_get_stolen_reserved(i915, uncore,
						&reserved_base, &reserved_size);
		else
			bdw_get_stolen_reserved(i915, uncore,
						&reserved_base, &reserved_size);
	} else if (GRAPHICS_VER(i915) >= 7) {
		if (IS_VALLEYVIEW(i915))
			vlv_get_stolen_reserved(i915, uncore,
						&reserved_base, &reserved_size);
		else
			gen7_get_stolen_reserved(i915, uncore,
						 &reserved_base, &reserved_size);
	} else if (GRAPHICS_VER(i915) >= 6) {
		gen6_get_stolen_reserved(i915, uncore,
					 &reserved_base, &reserved_size);
	} else if (GRAPHICS_VER(i915) >= 5 || IS_G4X(i915)) {
		g4x_get_stolen_reserved(i915, uncore,
					&reserved_base, &reserved_size);
	}

	/* No reserved stolen */
	if (reserved_base == stolen_top)
		goto bail_out;

	if (!reserved_base) {
		drm_err(&i915->drm,
			"inconsistent reservation %pa + %pa; ignoring\n",
			&reserved_base, &reserved_size);
		ret = -EINVAL;
		goto bail_out;
	}

	i915->dsm_reserved =
		(struct resource)DEFINE_RES_MEM(reserved_base, reserved_size);

	if (!resource_contains(&i915->dsm, &i915->dsm_reserved)) {
		drm_err(&i915->drm,
			"Stolen reserved area %pR outside stolen memory %pR\n",
			&i915->dsm_reserved, &i915->dsm);
		ret = -EINVAL;
		goto bail_out;
	}

	return 0;

bail_out:
	i915->dsm_reserved =
		(struct resource)DEFINE_RES_MEM(reserved_base, 0);

	return ret;
}

static int i915_gem_init_stolen(struct intel_memory_region *mem)
{
	struct drm_i915_private *i915 = mem->i915;

	mutex_init(&i915->mm.stolen_lock);

	if (intel_vgpu_active(i915)) {
		drm_notice(&i915->drm,
			   "%s, disabling use of stolen memory\n",
			   "iGVT-g active");
		return -ENOSPC;
	}

	if (i915_vtd_active(i915) && GRAPHICS_VER(i915) < 8) {
		drm_notice(&i915->drm,
			   "%s, disabling use of stolen memory\n",
			   "DMAR active");
		return -ENOSPC;
	}

	if (adjust_stolen(i915, &mem->region))
		return -ENOSPC;

	if (request_smem_stolen(i915, &mem->region))
		return -ENOSPC;

	i915->dsm = mem->region;

	if (init_reserved_stolen(i915))
		return -ENOSPC;

	/* Exclude the reserved region from driver use */
	mem->region.end = i915->dsm_reserved.start - 1;
	mem->io_size = min(mem->io_size, resource_size(&mem->region));

	i915->stolen_usable_size = resource_size(&mem->region);

	drm_dbg(&i915->drm,
		"Memory reserved for graphics device: %lluK, usable: %lluK\n",
		(u64)resource_size(&i915->dsm) >> 10,
		(u64)i915->stolen_usable_size >> 10);

	if (i915->stolen_usable_size == 0)
		return -ENOSPC;

	/* Basic memrange allocator for stolen space. */
	drm_mm_init(&i915->mm.stolen, 0, i915->stolen_usable_size);

	return 0;
}

static void dbg_poison(struct i915_ggtt *ggtt,
		       dma_addr_t addr, resource_size_t size,
		       u8 x)
{
#if IS_ENABLED(CONFIG_DRM_I915_DEBUG_GEM)
	if (!drm_mm_node_allocated(&ggtt->error_capture))
		return;

	if (ggtt->vm.bind_async_flags & I915_VMA_GLOBAL_BIND)
		return; /* beware stop_machine() inversion */

	GEM_BUG_ON(!IS_ALIGNED(size, PAGE_SIZE));

	mutex_lock(&ggtt->error_mutex);
	while (size) {
		void __iomem *s;

		ggtt->vm.insert_page(&ggtt->vm, addr,
				     ggtt->error_capture.start,
				     I915_CACHE_NONE, 0);
		mb();

		s = io_mapping_map_wc(&ggtt->iomap,
				      ggtt->error_capture.start,
				      PAGE_SIZE);
		memset_io(s, x, PAGE_SIZE);
		io_mapping_unmap(s);

		addr += PAGE_SIZE;
		size -= PAGE_SIZE;
	}
	mb();
	ggtt->vm.clear_range(&ggtt->vm, ggtt->error_capture.start, PAGE_SIZE);
	mutex_unlock(&ggtt->error_mutex);
#endif
}

static struct sg_table *
i915_pages_create_for_stolen(struct drm_device *dev,
			     resource_size_t offset, resource_size_t size)
{
	struct drm_i915_private *i915 = to_i915(dev);
	struct sg_table *st;
	struct scatterlist *sg;

	GEM_BUG_ON(range_overflows(offset, size, resource_size(&i915->dsm)));

	/* We hide that we have no struct page backing our stolen object
	 * by wrapping the contiguous physical allocation with a fake
	 * dma mapping in a single scatterlist.
	 */

	st = kmalloc(sizeof(*st), GFP_KERNEL);
	if (st == NULL)
		return ERR_PTR(-ENOMEM);

	if (sg_alloc_table(st, 1, GFP_KERNEL)) {
		kfree(st);
		return ERR_PTR(-ENOMEM);
	}

	sg = st->sgl;
	sg->offset = 0;
	sg->length = size;

	sg_dma_address(sg) = (dma_addr_t)i915->dsm.start + offset;
	sg_dma_len(sg) = size;

	return st;
}

static int i915_gem_object_get_pages_stolen(struct drm_i915_gem_object *obj)
{
	struct drm_i915_private *i915 = to_i915(obj->base.dev);
	struct sg_table *pages =
		i915_pages_create_for_stolen(obj->base.dev,
					     obj->stolen->start,
					     obj->stolen->size);
	if (IS_ERR(pages))
		return PTR_ERR(pages);

	dbg_poison(to_gt(i915)->ggtt,
		   sg_dma_address(pages->sgl),
		   sg_dma_len(pages->sgl),
		   POISON_INUSE);

	__i915_gem_object_set_pages(obj, pages, obj->stolen->size);

	return 0;
}

static void i915_gem_object_put_pages_stolen(struct drm_i915_gem_object *obj,
					     struct sg_table *pages)
{
	struct drm_i915_private *i915 = to_i915(obj->base.dev);
	/* Should only be called from i915_gem_object_release_stolen() */

	dbg_poison(to_gt(i915)->ggtt,
		   sg_dma_address(pages->sgl),
		   sg_dma_len(pages->sgl),
		   POISON_FREE);

	sg_free_table(pages);
	kfree(pages);
}

static void
i915_gem_object_release_stolen(struct drm_i915_gem_object *obj)
{
	struct drm_i915_private *i915 = to_i915(obj->base.dev);
	struct drm_mm_node *stolen = fetch_and_zero(&obj->stolen);

	GEM_BUG_ON(!stolen);
	i915_gem_stolen_remove_node(i915, stolen);
	kfree(stolen);

	i915_gem_object_release_memory_region(obj);
}

static const struct drm_i915_gem_object_ops i915_gem_object_stolen_ops = {
	.name = "i915_gem_object_stolen",
	.get_pages = i915_gem_object_get_pages_stolen,
	.put_pages = i915_gem_object_put_pages_stolen,
	.release = i915_gem_object_release_stolen,
};

static int __i915_gem_object_create_stolen(struct intel_memory_region *mem,
					   struct drm_i915_gem_object *obj,
					   struct drm_mm_node *stolen)
{
	static struct lock_class_key lock_class;
	unsigned int cache_level;
	unsigned int flags;
	int err;

	/*
	 * Stolen objects are always physically contiguous since we just
	 * allocate one big block underneath using the drm_mm range allocator.
	 */
	flags = I915_BO_ALLOC_CONTIGUOUS;

	drm_gem_private_object_init(&mem->i915->drm, &obj->base, stolen->size);
	i915_gem_object_init(obj, &i915_gem_object_stolen_ops, &lock_class, flags);

	obj->stolen = stolen;
	obj->read_domains = I915_GEM_DOMAIN_CPU | I915_GEM_DOMAIN_GTT;
	cache_level = HAS_LLC(mem->i915) ? I915_CACHE_LLC : I915_CACHE_NONE;
	i915_gem_object_set_cache_coherency(obj, cache_level);

	if (WARN_ON(!i915_gem_object_trylock(obj, NULL)))
		return -EBUSY;

	i915_gem_object_init_memory_region(obj, mem);

	err = i915_gem_object_pin_pages(obj);
	if (err)
		i915_gem_object_release_memory_region(obj);
	i915_gem_object_unlock(obj);

	return err;
}

static int _i915_gem_object_stolen_init(struct intel_memory_region *mem,
					struct drm_i915_gem_object *obj,
					resource_size_t offset,
					resource_size_t size,
					resource_size_t page_size,
					unsigned int flags)
{
	struct drm_i915_private *i915 = mem->i915;
	struct drm_mm_node *stolen;
	int ret;

	if (!drm_mm_initialized(&i915->mm.stolen))
		return -ENODEV;

	if (size == 0)
		return -EINVAL;

	/*
	 * With discrete devices, where we lack a mappable aperture there is no
	 * possible way to ever access this memory on the CPU side.
	 */
	if (mem->type == INTEL_MEMORY_STOLEN_LOCAL && !mem->io_size &&
	    !(flags & I915_BO_ALLOC_GPU_ONLY))
		return -ENOSPC;

	stolen = kzalloc(sizeof(*stolen), GFP_KERNEL);
	if (!stolen)
		return -ENOMEM;

	if (offset != I915_BO_INVALID_OFFSET) {
		drm_dbg(&i915->drm,
			"creating preallocated stolen object: stolen_offset=%pa, size=%pa\n",
			&offset, &size);

		stolen->start = offset;
		stolen->size = size;
		mutex_lock(&i915->mm.stolen_lock);
		ret = drm_mm_reserve_node(&i915->mm.stolen, stolen);
		mutex_unlock(&i915->mm.stolen_lock);
	} else {
		ret = i915_gem_stolen_insert_node(i915, stolen, size,
						  mem->min_page_size);
	}
	if (ret)
		goto err_free;

	ret = __i915_gem_object_create_stolen(mem, obj, stolen);
	if (ret)
		goto err_remove;

	return 0;

err_remove:
	i915_gem_stolen_remove_node(i915, stolen);
err_free:
	kfree(stolen);
	return ret;
}

struct drm_i915_gem_object *
i915_gem_object_create_stolen(struct drm_i915_private *i915,
			      resource_size_t size)
{
	return i915_gem_object_create_region(i915->mm.stolen_region, size, 0, 0);
}

static int init_stolen_smem(struct intel_memory_region *mem)
{
	int err;

	/*
	 * Initialise stolen early so that we may reserve preallocated
	 * objects for the BIOS to KMS transition.
	 */
	err = i915_gem_init_stolen(mem);
	if (err)
		drm_dbg(&mem->i915->drm, "Skip stolen region: failed to setup\n");

	return 0;
}

static int release_stolen_smem(struct intel_memory_region *mem)
{
	i915_gem_cleanup_stolen(mem->i915);
	return 0;
}

static const struct intel_memory_region_ops i915_region_stolen_smem_ops = {
	.init = init_stolen_smem,
	.release = release_stolen_smem,
	.init_object = _i915_gem_object_stolen_init,
};

static int init_stolen_lmem(struct intel_memory_region *mem)
{
	struct drm_i915_private *i915 = mem->i915;
	int err;

	if (GEM_WARN_ON(resource_size(&mem->region) == 0))
		return 0;

	err = i915_gem_init_stolen(mem);
	if (err) {
		drm_dbg(&mem->i915->drm, "Skip stolen region: failed to setup\n");
		return 0;
	}

	if (mem->io_size &&
	    !io_mapping_init_wc(&mem->iomap, mem->io_start, mem->io_size))
		goto err_cleanup;

	drm_dbg(&i915->drm, "Stolen Local memory IO start: %pa\n",
		&mem->io_start);
	drm_dbg(&i915->drm, "Stolen Local DSM base: %pa\n", &mem->region.start);

	return 0;

err_cleanup:
	i915_gem_cleanup_stolen(mem->i915);
	return err;
}

static int release_stolen_lmem(struct intel_memory_region *mem)
{
	if (mem->io_size)
		io_mapping_fini(&mem->iomap);
	i915_gem_cleanup_stolen(mem->i915);
	return 0;
}

static const struct intel_memory_region_ops i915_region_stolen_lmem_ops = {
	.init = init_stolen_lmem,
	.release = release_stolen_lmem,
	.init_object = _i915_gem_object_stolen_init,
};

static int mtl_get_gms_size(struct intel_uncore *uncore)
{
	u16 ggc, gms;

	ggc = intel_uncore_read16(uncore, GGC);

	/* check GGMS, should be fixed 0x3 (8MB) */
	if ((ggc & GGMS_MASK) != GGMS_MASK)
		return -EIO;

	/* return valid GMS value, -EIO if invalid */
	gms = REG_FIELD_GET(GMS_MASK, ggc);
	switch (gms) {
	case 0x0 ... 0x04:
		return gms * 32;
	case 0xf0 ... 0xfe:
		return (gms - 0xf0 + 1) * 4;
	default:
		MISSING_CASE(gms);
		return -EIO;
	}
}

struct intel_memory_region *
i915_gem_stolen_lmem_setup(struct drm_i915_private *i915, u16 type,
			   u16 instance)
{
	struct intel_uncore *uncore = &i915->uncore;
	struct pci_dev *pdev = to_pci_dev(i915->drm.dev);
	resource_size_t dsm_size, dsm_base, lmem_size;
	struct intel_memory_region *mem;
	resource_size_t io_start, io_size;
	resource_size_t min_page_size;
	int ret;

	if (WARN_ON_ONCE(instance))
		return ERR_PTR(-ENODEV);

<<<<<<< HEAD
	if (HAS_BAR2_SMEM_STOLEN(i915) || IS_DG1(i915)) {
		lmem_size = pci_resource_len(pdev, 2);
=======
	if (!i915_pci_resource_valid(pdev, GEN12_LMEM_BAR))
		return ERR_PTR(-ENXIO);

	/* Use DSM base address instead for stolen memory */
	dsm_base = intel_uncore_read64(uncore, GEN12_DSMBASE);
	if (IS_DG1(uncore->i915)) {
		lmem_size = pci_resource_len(pdev, GEN12_LMEM_BAR);
		if (WARN_ON(lmem_size < dsm_base))
			return ERR_PTR(-ENODEV);
>>>>>>> 7860d720
	} else {
		resource_size_t lmem_range;

		lmem_range = intel_gt_mcr_read_any(&i915->gt0, XEHP_TILE0_ADDR_RANGE) & 0xFFFF;
		lmem_size = lmem_range >> XEHP_TILE_LMEM_RANGE_SHIFT;
		lmem_size *= SZ_1G;
	}

<<<<<<< HEAD
	if (HAS_BAR2_SMEM_STOLEN(i915)) {
		/*
		 * MTL dsm size is in GGC register.
		 * Also MTL uses offset to DSMBASE in ptes, so i915
		 * uses dsm_base = 0 to setup stolen region.
		 */
		ret = mtl_get_gms_size(uncore);
		if (ret < 0) {
			drm_err(&i915->drm, "invalid MTL GGC register setting\n");
			return ERR_PTR(ret);
		}

		dsm_base = 0;
		dsm_size = (resource_size_t)(ret * SZ_1M);

		GEM_BUG_ON(pci_resource_len(pdev, 2) != SZ_256M);
		GEM_BUG_ON((dsm_size + SZ_8M) > lmem_size);
	} else {
		/* Use DSM base address instead for stolen memory */
		dsm_base = intel_uncore_read64(uncore, GEN12_DSMBASE);
		if (WARN_ON(lmem_size < dsm_base))
			return ERR_PTR(-ENODEV);
		dsm_size = lmem_size - dsm_base;
	}

	io_size = dsm_size;
	if (pci_resource_len(pdev, 2) < dsm_size) {
=======
	dsm_size = lmem_size - dsm_base;
	if (pci_resource_len(pdev, GEN12_LMEM_BAR) < lmem_size) {
>>>>>>> 7860d720
		io_start = 0;
		io_size = 0;
	} else if (HAS_BAR2_SMEM_STOLEN(i915)) {
		io_start = pci_resource_start(pdev, 2) + SZ_8M;
	} else {
<<<<<<< HEAD
		io_start = pci_resource_start(pdev, 2) + dsm_base;
=======
		io_start = pci_resource_start(pdev, GEN12_LMEM_BAR) + dsm_base;
		io_size = dsm_size;
>>>>>>> 7860d720
	}

	min_page_size = HAS_64K_PAGES(i915) ? I915_GTT_PAGE_SIZE_64K :
						I915_GTT_PAGE_SIZE_4K;

	mem = intel_memory_region_create(i915, dsm_base, dsm_size,
					 min_page_size,
					 io_start, io_size,
					 type, instance,
					 &i915_region_stolen_lmem_ops);
	if (IS_ERR(mem))
		return mem;

	intel_memory_region_set_name(mem, "stolen-local");

	mem->private = true;

	return mem;
}

struct intel_memory_region*
i915_gem_stolen_smem_setup(struct drm_i915_private *i915, u16 type,
			   u16 instance)
{
	struct intel_memory_region *mem;

	mem = intel_memory_region_create(i915,
					 intel_graphics_stolen_res.start,
					 resource_size(&intel_graphics_stolen_res),
					 PAGE_SIZE, 0, 0, type, instance,
					 &i915_region_stolen_smem_ops);
	if (IS_ERR(mem))
		return mem;

	intel_memory_region_set_name(mem, "stolen-system");

	mem->private = true;

	return mem;
}

bool i915_gem_object_is_stolen(const struct drm_i915_gem_object *obj)
{
	return obj->ops == &i915_gem_object_stolen_ops;
}<|MERGE_RESOLUTION|>--- conflicted
+++ resolved
@@ -878,20 +878,11 @@
 	if (WARN_ON_ONCE(instance))
 		return ERR_PTR(-ENODEV);
 
-<<<<<<< HEAD
-	if (HAS_BAR2_SMEM_STOLEN(i915) || IS_DG1(i915)) {
-		lmem_size = pci_resource_len(pdev, 2);
-=======
 	if (!i915_pci_resource_valid(pdev, GEN12_LMEM_BAR))
 		return ERR_PTR(-ENXIO);
 
-	/* Use DSM base address instead for stolen memory */
-	dsm_base = intel_uncore_read64(uncore, GEN12_DSMBASE);
-	if (IS_DG1(uncore->i915)) {
+	if (HAS_BAR2_SMEM_STOLEN(i915) || IS_DG1(i915)) {
 		lmem_size = pci_resource_len(pdev, GEN12_LMEM_BAR);
-		if (WARN_ON(lmem_size < dsm_base))
-			return ERR_PTR(-ENODEV);
->>>>>>> 7860d720
 	} else {
 		resource_size_t lmem_range;
 
@@ -900,7 +891,6 @@
 		lmem_size *= SZ_1G;
 	}
 
-<<<<<<< HEAD
 	if (HAS_BAR2_SMEM_STOLEN(i915)) {
 		/*
 		 * MTL dsm size is in GGC register.
@@ -916,7 +906,7 @@
 		dsm_base = 0;
 		dsm_size = (resource_size_t)(ret * SZ_1M);
 
-		GEM_BUG_ON(pci_resource_len(pdev, 2) != SZ_256M);
+		GEM_BUG_ON(pci_resource_len(pdev, GEN12_LMEM_BAR) != SZ_256M);
 		GEM_BUG_ON((dsm_size + SZ_8M) > lmem_size);
 	} else {
 		/* Use DSM base address instead for stolen memory */
@@ -927,22 +917,13 @@
 	}
 
 	io_size = dsm_size;
-	if (pci_resource_len(pdev, 2) < dsm_size) {
-=======
-	dsm_size = lmem_size - dsm_base;
-	if (pci_resource_len(pdev, GEN12_LMEM_BAR) < lmem_size) {
->>>>>>> 7860d720
+	if (pci_resource_len(pdev, GEN12_LMEM_BAR) < dsm_size) {
 		io_start = 0;
 		io_size = 0;
 	} else if (HAS_BAR2_SMEM_STOLEN(i915)) {
-		io_start = pci_resource_start(pdev, 2) + SZ_8M;
+		io_start = pci_resource_start(pdev, GEN12_LMEM_BAR) + SZ_8M;
 	} else {
-<<<<<<< HEAD
-		io_start = pci_resource_start(pdev, 2) + dsm_base;
-=======
 		io_start = pci_resource_start(pdev, GEN12_LMEM_BAR) + dsm_base;
-		io_size = dsm_size;
->>>>>>> 7860d720
 	}
 
 	min_page_size = HAS_64K_PAGES(i915) ? I915_GTT_PAGE_SIZE_64K :

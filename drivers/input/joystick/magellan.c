// SPDX-License-Identifier: GPL-2.0-or-later
/*
 *  Copyright (c) 1999-2001 Vojtech Pavlik
 */

/*
 * Magellan and Space Mouse 6dof controller driver for Linux
 */

#include <linux/kernel.h>
#include <linux/module.h>
#include <linux/slab.h>
#include <linux/input.h>
#include <linux/serio.h>

#define DRIVER_DESC	"Magellan and SpaceMouse 6dof controller driver"

MODULE_AUTHOR("Vojtech Pavlik <vojtech@ucw.cz>");
MODULE_DESCRIPTION(DRIVER_DESC);
MODULE_LICENSE("GPL");

/*
 * Definitions & global arrays.
 */

#define	MAGELLAN_MAX_LENGTH	32

static int magellan_buttons[] = { BTN_0, BTN_1, BTN_2, BTN_3, BTN_4, BTN_5, BTN_6, BTN_7, BTN_8 };
static int magellan_axes[] = { ABS_X, ABS_Y, ABS_Z, ABS_RX, ABS_RY, ABS_RZ };

/*
 * Per-Magellan data.
 */

struct magellan {
	struct input_dev *dev;
	int idx;
	unsigned char data[MAGELLAN_MAX_LENGTH];
	char phys[32];
};

/*
 * magellan_crunch_nibbles() verifies that the bytes sent from the Magellan
 * have correct upper nibbles for the lower ones, if not, the packet will
 * be thrown away. It also strips these upper halves to simplify further
 * processing.
 */

static int magellan_crunch_nibbles(unsigned char *data, int count)
{
<<<<<<< HEAD
	static unsigned char nibbles[16] __nonstring = "0AB3D56GH9:K<MN?";
=======
	static const unsigned char nibbles[16] __nonstring = "0AB3D56GH9:K<MN?";
>>>>>>> 93406e9d

	do {
		if (data[count] == nibbles[data[count] & 0xf])
			data[count] = data[count] & 0xf;
		else
			return -1;
	} while (--count);

	return 0;
}

static void magellan_process_packet(struct magellan* magellan)
{
	struct input_dev *dev = magellan->dev;
	unsigned char *data = magellan->data;
	int i, t;

	if (!magellan->idx) return;

	switch (magellan->data[0]) {

		case 'd':				/* Axis data */
			if (magellan->idx != 25) return;
			if (magellan_crunch_nibbles(data, 24)) return;
			for (i = 0; i < 6; i++)
				input_report_abs(dev, magellan_axes[i],
					(data[(i << 2) + 1] << 12 | data[(i << 2) + 2] << 8 |
					 data[(i << 2) + 3] <<  4 | data[(i << 2) + 4]) - 32768);
			break;

		case 'k':				/* Button data */
			if (magellan->idx != 4) return;
			if (magellan_crunch_nibbles(data, 3)) return;
			t = (data[1] << 1) | (data[2] << 5) | data[3];
			for (i = 0; i < 9; i++) input_report_key(dev, magellan_buttons[i], (t >> i) & 1);
			break;
	}

	input_sync(dev);
}

static irqreturn_t magellan_interrupt(struct serio *serio,
		unsigned char data, unsigned int flags)
{
	struct magellan* magellan = serio_get_drvdata(serio);

	if (data == '\r') {
		magellan_process_packet(magellan);
		magellan->idx = 0;
	} else {
		if (magellan->idx < MAGELLAN_MAX_LENGTH)
			magellan->data[magellan->idx++] = data;
	}
	return IRQ_HANDLED;
}

/*
 * magellan_disconnect() is the opposite of magellan_connect()
 */

static void magellan_disconnect(struct serio *serio)
{
	struct magellan* magellan = serio_get_drvdata(serio);

	serio_close(serio);
	serio_set_drvdata(serio, NULL);
	input_unregister_device(magellan->dev);
	kfree(magellan);
}

/*
 * magellan_connect() is the routine that is called when someone adds a
 * new serio device that supports Magellan protocol and registers it as
 * an input device.
 */

static int magellan_connect(struct serio *serio, struct serio_driver *drv)
{
	struct magellan *magellan;
	struct input_dev *input_dev;
	int err = -ENOMEM;
	int i;

	magellan = kzalloc(sizeof(*magellan), GFP_KERNEL);
	input_dev = input_allocate_device();
	if (!magellan || !input_dev)
		goto fail1;

	magellan->dev = input_dev;
	snprintf(magellan->phys, sizeof(magellan->phys), "%s/input0", serio->phys);

	input_dev->name = "LogiCad3D Magellan / SpaceMouse";
	input_dev->phys = magellan->phys;
	input_dev->id.bustype = BUS_RS232;
	input_dev->id.vendor = SERIO_MAGELLAN;
	input_dev->id.product = 0x0001;
	input_dev->id.version = 0x0100;
	input_dev->dev.parent = &serio->dev;

	input_dev->evbit[0] = BIT_MASK(EV_KEY) | BIT_MASK(EV_ABS);

	for (i = 0; i < 9; i++)
		set_bit(magellan_buttons[i], input_dev->keybit);

	for (i = 0; i < 6; i++)
		input_set_abs_params(input_dev, magellan_axes[i], -360, 360, 0, 0);

	serio_set_drvdata(serio, magellan);

	err = serio_open(serio, drv);
	if (err)
		goto fail2;

	err = input_register_device(magellan->dev);
	if (err)
		goto fail3;

	return 0;

 fail3:	serio_close(serio);
 fail2:	serio_set_drvdata(serio, NULL);
 fail1:	input_free_device(input_dev);
	kfree(magellan);
	return err;
}

/*
 * The serio driver structure.
 */

static const struct serio_device_id magellan_serio_ids[] = {
	{
		.type	= SERIO_RS232,
		.proto	= SERIO_MAGELLAN,
		.id	= SERIO_ANY,
		.extra	= SERIO_ANY,
	},
	{ 0 }
};

MODULE_DEVICE_TABLE(serio, magellan_serio_ids);

static struct serio_driver magellan_drv = {
	.driver		= {
		.name	= "magellan",
	},
	.description	= DRIVER_DESC,
	.id_table	= magellan_serio_ids,
	.interrupt	= magellan_interrupt,
	.connect	= magellan_connect,
	.disconnect	= magellan_disconnect,
};

module_serio_driver(magellan_drv);<|MERGE_RESOLUTION|>--- conflicted
+++ resolved
@@ -48,11 +48,7 @@
 
 static int magellan_crunch_nibbles(unsigned char *data, int count)
 {
-<<<<<<< HEAD
-	static unsigned char nibbles[16] __nonstring = "0AB3D56GH9:K<MN?";
-=======
 	static const unsigned char nibbles[16] __nonstring = "0AB3D56GH9:K<MN?";
->>>>>>> 93406e9d
 
 	do {
 		if (data[count] == nibbles[data[count] & 0xf])

--- conflicted
+++ resolved
@@ -4111,11 +4111,7 @@
 		return true;
 
 	case TP_HKEY_EV_KEY_FN_ESC:
-<<<<<<< HEAD
-		/* Get the media key status to foce the status LED to update */
-=======
 		/* Get the media key status to force the status LED to update */
->>>>>>> e7882cd7
 		acpi_evalf(hkey_handle, NULL, "GMKS", "v");
 		*send_acpi_ev = false;
 		*ignore_acpi_ev = true;
@@ -10342,8 +10338,6 @@
 	if (dytc_version >= 5) {
 		dbg_printk(TPACPI_DBG_INIT,
 				"DYTC version %d: thermal mode available\n", dytc_version);
-<<<<<<< HEAD
-=======
 		/*
 		 * Check if MMC_GET functionality available
 		 * Version > 6 and return success from MMC_GET command
@@ -10354,7 +10348,6 @@
 			if (!err && ((output & DYTC_ERR_MASK) == DYTC_ERR_SUCCESS))
 				dytc_mmc_get_available = true;
 		}
->>>>>>> e7882cd7
 		/* Create platform_profile structure and register */
 		err = platform_profile_register(&dytc_profile);
 		/*

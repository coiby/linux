--- conflicted
+++ resolved
@@ -63,14 +63,8 @@
 
 /* module parameter, defined in drbd_main.c */
 extern unsigned int minor_count;
-<<<<<<< HEAD
 extern bool disable_sendpage;
 extern bool allow_oos;
-extern unsigned int cn_idx;
-=======
-extern int disable_sendpage;
-extern int allow_oos;
->>>>>>> 328e0f12
 
 #ifdef CONFIG_DRBD_FAULT_INJECTION
 extern int enable_faults;
@@ -574,10 +568,6 @@
 
 	struct list_head tl_requests; /* ring list in the transfer log */
 	struct bio *master_bio;       /* master bio pointer */
-<<<<<<< HEAD
-	unsigned long rq_state; /* see comments above _req_mod() */
-=======
->>>>>>> 328e0f12
 	unsigned long start_time;
 
 	/* once it hits 0, we may complete the master_bio */
@@ -673,17 +663,8 @@
 #define EE_SEND_WRITE_ACK	(1<<__EE_SEND_WRITE_ACK)
 #define EE_IN_INTERVAL_TREE	(1<<__EE_IN_INTERVAL_TREE)
 
-<<<<<<< HEAD
-/* global flag bits */
-enum drbd_flag {
-	CREATE_BARRIER,		/* next P_DATA is preceded by a P_BARRIER */
-	SIGNAL_ASENDER,		/* whether asender wants to be interrupted */
-	SEND_PING,		/* whether asender should send a ping asap */
-
-=======
 /* flag bits per mdev */
 enum {
->>>>>>> 328e0f12
 	UNPLUG_REMOTE,		/* sending a "UnplugRemote" could help */
 	MD_DIRTY,		/* current uuids and flags not yet on disk */
 	USE_DEGR_WFC_T,		/* degr-wfc-timeout instead of wfc-timeout. */
@@ -709,24 +690,9 @@
 	NEW_CUR_UUID,		/* Create new current UUID when thawing IO */
 	AL_SUSPENDED,		/* Activity logging is currently suspended. */
 	AHEAD_TO_SYNC_SOURCE,   /* Ahead -> SyncSource queued */
-<<<<<<< HEAD
-	STATE_SENT,		/* Do not change state/UUIDs while this is set */
-
-	CALLBACK_PENDING,	/* Whether we have a call_usermodehelper(, UMH_WAIT_PROC)
-				 * pending, from drbd worker context.
-				 * If set, bdi_write_congested() returns true,
-				 * so shrink_page_list() would not recurse into,
-				 * and potentially deadlock on, this drbd worker.
-				 */
-	DISCONNECT_SENT,	/* Currently the last bit in this 32bit word */
-
-	/* keep last */
-	DRBD_N_FLAGS,
-=======
 	B_RS_H_DONE,		/* Before resync handler done (already executed) */
 	DISCARD_MY_DATA,	/* discard_my_data flag per volume */
 	READ_BALANCE_RR,
->>>>>>> 328e0f12
 };
 
 struct drbd_bitmap; /* opaque for drbd_conf */
@@ -796,17 +762,6 @@
 	 */
 };
 
-<<<<<<< HEAD
-/* for sync_conf and other types... */
-#define NL_PACKET(name, number, fields) struct name { fields };
-#define NL_INTEGER(pn,pr,member) int member;
-#define NL_INT64(pn,pr,member) __u64 member;
-#define NL_BIT(pn,pr,member)   unsigned member:1;
-#define NL_STRING(pn,pr,member,len) unsigned char member[len]; int member ## _len;
-#include <linux/drbd_nl.h>
-
-=======
->>>>>>> 328e0f12
 struct drbd_backing_dev {
 	struct block_device *backing_bdev;
 	struct block_device *md_bdev;
@@ -937,16 +892,12 @@
 };
 
 struct drbd_conf {
-<<<<<<< HEAD
-	unsigned long drbd_flags[(DRBD_N_FLAGS + BITS_PER_LONG -1)/BITS_PER_LONG];
-=======
 	struct drbd_tconn *tconn;
 	int vnr;			/* volume number within the connection */
 	struct kref kref;
 
 	/* things that are stored as / read from meta data on disk */
 	unsigned long flags;
->>>>>>> 328e0f12
 
 	/* configured by drbdsetup */
 	struct drbd_backing_dev *ldev __protected_by(local);
@@ -990,22 +941,10 @@
 	atomic_t rs_pending_cnt; /* RS request/data packets on the wire */
 	atomic_t unacked_cnt;	 /* Need to send replies for */
 	atomic_t local_cnt;	 /* Waiting for local completion */
-<<<<<<< HEAD
-	atomic_t net_cnt;	 /* Users of net_conf */
-	spinlock_t req_lock;
-	struct drbd_tl_epoch *unused_spare_tle; /* for pre-allocation */
-	struct drbd_tl_epoch *newest_tle;
-	struct drbd_tl_epoch *oldest_tle;
-	struct list_head out_of_sequence_requests;
-	struct list_head barrier_acked_requests;
-	struct hlist_head *tl_hash;
-	unsigned int tl_hash_s;
-=======
 
 	/* Interval tree of pending local requests */
 	struct rb_root read_requests;
 	struct rb_root write_requests;
->>>>>>> 328e0f12
 
 	/* blocks to resync in this run [unit BM_BLOCK_SIZE] */
 	unsigned long rs_total;
@@ -1038,14 +977,6 @@
 	sector_t ov_last_oos_size;
 	unsigned long ov_left; /* in bits */
 
-<<<<<<< HEAD
-	unsigned long last_reattach_jif;
-	unsigned long last_reconnect_jif;
-	struct drbd_thread receiver;
-	struct drbd_thread worker;
-	struct drbd_thread asender;
-=======
->>>>>>> 328e0f12
 	struct drbd_bitmap *bitmap;
 	unsigned long bm_resync_fo; /* bit offset for drbd_bm_find_next */
 
@@ -1071,10 +1002,6 @@
 	atomic_t pp_in_use_by_net;	/* sendpage()d, still referenced by tcp */
 	wait_queue_head_t ee_wait;
 	struct page *md_io_page;	/* one page buffer for md_io */
-<<<<<<< HEAD
-	struct page *md_io_tmpp;	/* for logical_block_size != 512 */
-=======
->>>>>>> 328e0f12
 	struct drbd_md_io md_io;
 	atomic_t md_io_in_use;		/* protects the md_io, md_io_page and md_io_tmpp */
 	spinlock_t al_lock;
@@ -1107,31 +1034,6 @@
 	unsigned int local_max_bio_size;
 };
 
-static inline void drbd_set_flag(struct drbd_conf *mdev, enum drbd_flag f)
-{
-	set_bit(f, &mdev->drbd_flags[0]);
-}
-
-static inline void drbd_clear_flag(struct drbd_conf *mdev, enum drbd_flag f)
-{
-	clear_bit(f, &mdev->drbd_flags[0]);
-}
-
-static inline int drbd_test_flag(struct drbd_conf *mdev, enum drbd_flag f)
-{
-	return test_bit(f, &mdev->drbd_flags[0]);
-}
-
-static inline int drbd_test_and_set_flag(struct drbd_conf *mdev, enum drbd_flag f)
-{
-	return test_and_set_bit(f, &mdev->drbd_flags[0]);
-}
-
-static inline int drbd_test_and_clear_flag(struct drbd_conf *mdev, enum drbd_flag f)
-{
-	return test_and_clear_bit(f, &mdev->drbd_flags[0]);
-}
-
 static inline struct drbd_conf *minor_to_mdev(unsigned int minor)
 {
 	return (struct drbd_conf *)idr_find(&minors, minor);
@@ -1186,28 +1088,6 @@
 extern int drbd_send_sizes(struct drbd_conf *mdev, int trigger_reply, enum dds_flags flags);
 extern int drbd_send_state(struct drbd_conf *mdev, union drbd_state s);
 extern int drbd_send_current_state(struct drbd_conf *mdev);
-<<<<<<< HEAD
-extern int _drbd_send_cmd(struct drbd_conf *mdev, struct socket *sock,
-			enum drbd_packets cmd, struct p_header80 *h,
-			size_t size, unsigned msg_flags);
-#define USE_DATA_SOCKET 1
-#define USE_META_SOCKET 0
-extern int drbd_send_cmd(struct drbd_conf *mdev, int use_data_socket,
-			enum drbd_packets cmd, struct p_header80 *h,
-			size_t size);
-extern int drbd_send_cmd2(struct drbd_conf *mdev, enum drbd_packets cmd,
-			char *data, size_t size);
-extern int drbd_send_sync_param(struct drbd_conf *mdev, struct syncer_conf *sc);
-extern int drbd_send_b_ack(struct drbd_conf *mdev, u32 barrier_nr,
-			u32 set_size);
-extern int drbd_send_ack(struct drbd_conf *mdev, enum drbd_packets cmd,
-			struct drbd_epoch_entry *e);
-extern int drbd_send_ack_rp(struct drbd_conf *mdev, enum drbd_packets cmd,
-			struct p_block_req *rp);
-extern int drbd_send_ack_dp(struct drbd_conf *mdev, enum drbd_packets cmd,
-			struct p_data *dp, int data_size);
-extern int drbd_send_ack_ex(struct drbd_conf *mdev, enum drbd_packets cmd,
-=======
 extern int drbd_send_sync_param(struct drbd_conf *mdev);
 extern void drbd_send_b_ack(struct drbd_tconn *tconn, u32 barrier_nr,
 			    u32 set_size);
@@ -1218,7 +1098,6 @@
 extern void drbd_send_ack_dp(struct drbd_conf *mdev, enum drbd_packet cmd,
 			     struct p_data *dp, int data_size);
 extern int drbd_send_ack_ex(struct drbd_conf *mdev, enum drbd_packet cmd,
->>>>>>> 328e0f12
 			    sector_t sector, int blksize, u64 block_id);
 extern int drbd_send_out_of_sync(struct drbd_conf *, struct drbd_request *);
 extern int drbd_send_block(struct drbd_conf *, enum drbd_packet,
@@ -1420,34 +1299,20 @@
 #endif
 #endif
 
-<<<<<<< HEAD
-/* Sector shift value for the "hash" functions of tl_hash and ee_hash tables.
- * With a value of 8 all IO in one 128K block make it to the same slot of the
- * hash table. */
-#define HT_SHIFT 8
-#define DRBD_MAX_BIO_SIZE (1U<<(9+HT_SHIFT))
-#define DRBD_MAX_BIO_SIZE_SAFE (1U << 12)       /* Works always = 4k */
-
-#define DRBD_MAX_SIZE_H80_PACKET (1U << 15) /* The old header only allows packets up to 32Kib data */
-
-/* Number of elements in the app_reads_hash */
-#define APP_R_HSIZE 15
-=======
 /* BIO_MAX_SIZE is 256 * PAGE_CACHE_SIZE,
  * so for typical PAGE_CACHE_SIZE of 4k, that is (1<<20) Byte.
  * Since we may live in a mixed-platform cluster,
  * we limit us to a platform agnostic constant here for now.
  * A followup commit may allow even bigger BIO sizes,
  * once we thought that through. */
-#define DRBD_MAX_BIO_SIZE (1 << 20)
+#define DRBD_MAX_BIO_SIZE (1U << 20)
 #if DRBD_MAX_BIO_SIZE > BIO_MAX_SIZE
 #error Architecture not supported: DRBD_MAX_BIO_SIZE > BIO_MAX_SIZE
 #endif
-#define DRBD_MAX_BIO_SIZE_SAFE (1 << 12)       /* Works always = 4k */
-
-#define DRBD_MAX_SIZE_H80_PACKET (1 << 15) /* Header 80 only allows packets up to 32KiB data */
-#define DRBD_MAX_BIO_SIZE_P95    (1 << 17) /* Protocol 95 to 99 allows bios up to 128KiB */
->>>>>>> 328e0f12
+#define DRBD_MAX_BIO_SIZE_SAFE (1U << 12)       /* Works always = 4k */
+
+#define DRBD_MAX_SIZE_H80_PACKET (1U << 15) /* Header 80 only allows packets up to 32KiB data */
+#define DRBD_MAX_BIO_SIZE_P95    (1U << 17) /* Protocol 95 to 99 allows bios up to 128KiB */
 
 extern int  drbd_bm_init(struct drbd_conf *mdev);
 extern int  drbd_bm_resize(struct drbd_conf *mdev, sector_t sectors, int set_new_bits);
@@ -1471,16 +1336,9 @@
 extern int  drbd_bm_read(struct drbd_conf *mdev) __must_hold(local);
 extern void drbd_bm_mark_for_writeout(struct drbd_conf *mdev, int page_nr);
 extern int  drbd_bm_write(struct drbd_conf *mdev) __must_hold(local);
-<<<<<<< HEAD
-extern int drbd_bm_write_all(struct drbd_conf *mdev) __must_hold(local);
-extern int  drbd_bm_write_copy_pages(struct drbd_conf *mdev) __must_hold(local);
-extern unsigned long drbd_bm_ALe_set_all(struct drbd_conf *mdev,
-		unsigned long al_enr);
-=======
 extern int  drbd_bm_write_hinted(struct drbd_conf *mdev) __must_hold(local);
 extern int drbd_bm_write_all(struct drbd_conf *mdev) __must_hold(local);
 extern int  drbd_bm_write_copy_pages(struct drbd_conf *mdev) __must_hold(local);
->>>>>>> 328e0f12
 extern size_t	     drbd_bm_words(struct drbd_conf *mdev);
 extern unsigned long drbd_bm_bits(struct drbd_conf *mdev);
 extern sector_t      drbd_bm_capacity(struct drbd_conf *mdev);
@@ -1560,12 +1418,8 @@
 extern int proc_details;
 
 /* drbd_req */
-<<<<<<< HEAD
+extern void __drbd_make_request(struct drbd_conf *, struct bio *, unsigned long);
 extern void drbd_make_request(struct request_queue *q, struct bio *bio);
-=======
-extern void __drbd_make_request(struct drbd_conf *, struct bio *, unsigned long);
-extern int drbd_make_request(struct request_queue *q, struct bio *bio);
->>>>>>> 328e0f12
 extern int drbd_read_remote(struct drbd_conf *mdev, struct drbd_request *req);
 extern int drbd_merge_bvec(struct request_queue *q, struct bvec_merge_data *bvm, struct bio_vec *bvec);
 extern int is_valid_ar_handle(struct drbd_request *, sector_t);
@@ -1600,17 +1454,10 @@
 extern void *drbd_md_get_buffer(struct drbd_conf *mdev);
 extern void drbd_md_put_buffer(struct drbd_conf *mdev);
 extern int drbd_md_sync_page_io(struct drbd_conf *mdev,
-<<<<<<< HEAD
-				struct drbd_backing_dev *bdev, sector_t sector, int rw);
-extern void wait_until_done_or_force_detached(struct drbd_conf *mdev,
-		struct drbd_backing_dev *bdev, unsigned int *done);
-extern void drbd_ov_oos_found(struct drbd_conf*, sector_t, int);
-=======
 		struct drbd_backing_dev *bdev, sector_t sector, int rw);
 extern void drbd_ov_out_of_sync_found(struct drbd_conf *, sector_t, int);
 extern void wait_until_done_or_force_detached(struct drbd_conf *mdev,
 		struct drbd_backing_dev *bdev, unsigned int *done);
->>>>>>> 328e0f12
 extern void drbd_rs_controller_reset(struct drbd_conf *mdev);
 
 static inline void ov_out_of_sync_print(struct drbd_conf *mdev)
@@ -1781,12 +1628,8 @@
 #define page_chain_for_each_safe(page, n) \
 	for (; page && ({ n = page_chain_next(page); 1; }); page = n)
 
-<<<<<<< HEAD
-static inline int drbd_ee_has_active_page(struct drbd_epoch_entry *e)
-=======
 
 static inline int drbd_peer_req_has_active_page(struct drbd_peer_request *peer_req)
->>>>>>> 328e0f12
 {
 	struct page *page = peer_req->pages;
 	page_chain_for_each(page) {
@@ -1796,21 +1639,6 @@
 	return 0;
 }
 
-<<<<<<< HEAD
-static inline void drbd_state_lock(struct drbd_conf *mdev)
-{
-	wait_event(mdev->misc_wait,
-		   !drbd_test_and_set_flag(mdev, CLUSTER_ST_CHANGE));
-}
-
-static inline void drbd_state_unlock(struct drbd_conf *mdev)
-{
-	drbd_clear_flag(mdev, CLUSTER_ST_CHANGE);
-	wake_up(&mdev->misc_wait);
-}
-
-=======
->>>>>>> 328e0f12
 static inline enum drbd_state_rv
 _drbd_set_state(struct drbd_conf *mdev, union drbd_state ns,
 		enum chg_state_flags flags, struct completion *done)
@@ -1848,10 +1676,6 @@
 		enum drbd_force_detach_flags df,
 		const char *where)
 {
-<<<<<<< HEAD
-	switch (mdev->ldev->dc.on_io_error) {
-	case EP_PASS_ON:
-=======
 	enum drbd_io_error_p ep;
 
 	rcu_read_lock();
@@ -1859,7 +1683,6 @@
 	rcu_read_unlock();
 	switch (ep) {
 	case EP_PASS_ON: /* FIXME would this be better named "Ignore"? */
->>>>>>> 328e0f12
 		if (df == DRBD_READ_ERROR || df == DRBD_WRITE_ERROR) {
 			if (__ratelimit(&drbd_ratelimit_state))
 				dev_err(DEV, "Local IO failed in %s.\n", where);
@@ -1890,19 +1713,11 @@
 		 * we read meta data only once during attach,
 		 * which will fail in case of errors.
 		 */
-<<<<<<< HEAD
-		drbd_set_flag(mdev, WAS_IO_ERROR);
-		if (df == DRBD_READ_ERROR)
-			drbd_set_flag(mdev, WAS_READ_ERROR);
-		if (df == DRBD_FORCE_DETACH)
-			drbd_set_flag(mdev, FORCE_DETACH);
-=======
 		set_bit(WAS_IO_ERROR, &mdev->flags);
 		if (df == DRBD_READ_ERROR)
 			set_bit(WAS_READ_ERROR, &mdev->flags);
 		if (df == DRBD_FORCE_DETACH)
 			set_bit(FORCE_DETACH, &mdev->flags);
->>>>>>> 328e0f12
 		if (mdev->state.disk > D_FAILED) {
 			_drbd_set_state(_NS(mdev, disk, D_FAILED), CS_HARD, NULL);
 			dev_err(DEV,
@@ -2090,24 +1905,14 @@
 
 static inline void wake_asender(struct drbd_tconn *tconn)
 {
-<<<<<<< HEAD
-	if (drbd_test_flag(mdev, SIGNAL_ASENDER))
-		force_sig(DRBD_SIG, mdev->asender.task);
-=======
 	if (test_bit(SIGNAL_ASENDER, &tconn->flags))
 		force_sig(DRBD_SIG, tconn->asender.task);
->>>>>>> 328e0f12
 }
 
 static inline void request_ping(struct drbd_tconn *tconn)
 {
-<<<<<<< HEAD
-	drbd_set_flag(mdev, SEND_PING);
-	wake_asender(mdev);
-=======
 	set_bit(SEND_PING, &tconn->flags);
 	wake_asender(tconn);
->>>>>>> 328e0f12
 }
 
 extern void *conn_prepare_command(struct drbd_tconn *, struct drbd_socket *);
@@ -2421,7 +2226,7 @@
 
 	if (drbd_suspended(mdev))
 		return false;
-	if (drbd_test_flag(mdev, SUSPEND_IO))
+	if (test_bit(SUSPEND_IO, &mdev->flags))
 		return false;
 
 	/* to avoid potential deadlock or bitmap corruption,
@@ -2436,7 +2241,7 @@
 	 * and we are within the spinlock anyways, we have this workaround.  */
 	if (atomic_read(&mdev->ap_bio_cnt) > mxb)
 		return false;
-	if (drbd_test_flag(mdev, BITMAP_IO))
+	if (test_bit(BITMAP_IO, &mdev->flags))
 		return false;
 	return true;
 }
@@ -2474,15 +2279,9 @@
 
 	D_ASSERT(ap_bio >= 0);
 
-<<<<<<< HEAD
-	if (ap_bio == 0 && drbd_test_flag(mdev, BITMAP_IO)) {
-		if (!drbd_test_and_set_flag(mdev, BITMAP_IO_QUEUED))
-			drbd_queue_work(&mdev->data.work, &mdev->bm_io_work.w);
-=======
 	if (ap_bio == 0 && test_bit(BITMAP_IO, &mdev->flags)) {
 		if (!test_and_set_bit(BITMAP_IO_QUEUED, &mdev->flags))
 			drbd_queue_work(&mdev->tconn->sender_work, &mdev->bm_io_work.w);
->>>>>>> 328e0f12
 	}
 
 	/* this currently does wake_up for every dec_ap_bio!
@@ -2490,15 +2289,12 @@
 	 * e.g. (ap_bio == mxb/2 || ap_bio == 0) ? */
 	if (ap_bio < mxb)
 		wake_up(&mdev->misc_wait);
-<<<<<<< HEAD
-=======
 }
 
 static inline bool verify_can_do_stop_sector(struct drbd_conf *mdev)
 {
 	return mdev->tconn->agreed_pro_version >= 97 &&
 		mdev->tconn->agreed_pro_version != 100;
->>>>>>> 328e0f12
 }
 
 static inline int drbd_set_ed_uuid(struct drbd_conf *mdev, u64 val)
@@ -2508,43 +2304,6 @@
 	return changed;
 }
 
-<<<<<<< HEAD
-static inline int seq_cmp(u32 a, u32 b)
-{
-	/* we assume wrap around at 32bit.
-	 * for wrap around at 24bit (old atomic_t),
-	 * we'd have to
-	 *  a <<= 8; b <<= 8;
-	 */
-	return (s32)(a) - (s32)(b);
-}
-#define seq_lt(a, b) (seq_cmp((a), (b)) < 0)
-#define seq_gt(a, b) (seq_cmp((a), (b)) > 0)
-#define seq_ge(a, b) (seq_cmp((a), (b)) >= 0)
-#define seq_le(a, b) (seq_cmp((a), (b)) <= 0)
-/* CAUTION: please no side effects in arguments! */
-#define seq_max(a, b) ((u32)(seq_gt((a), (b)) ? (a) : (b)))
-
-static inline void update_peer_seq(struct drbd_conf *mdev, unsigned int new_seq)
-{
-	unsigned int m;
-	spin_lock(&mdev->peer_seq_lock);
-	m = seq_max(mdev->peer_seq, new_seq);
-	mdev->peer_seq = m;
-	spin_unlock(&mdev->peer_seq_lock);
-	if (m == new_seq)
-		wake_up(&mdev->seq_wait);
-}
-
-static inline void drbd_update_congested(struct drbd_conf *mdev)
-{
-	struct sock *sk = mdev->data.socket->sk;
-	if (sk->sk_wmem_queued > sk->sk_sndbuf * 4 / 5)
-		drbd_set_flag(mdev, NET_CONGESTED);
-}
-
-=======
->>>>>>> 328e0f12
 static inline int drbd_queue_order_type(struct drbd_conf *mdev)
 {
 	/* sorry, we currently have no working implementation
@@ -2559,29 +2318,21 @@
 {
 	int r;
 
-<<<<<<< HEAD
-	if (drbd_test_flag(mdev, MD_NO_FUA))
-=======
 	if (mdev->ldev == NULL) {
 		dev_warn(DEV, "mdev->ldev == NULL in drbd_md_flush\n");
 		return;
 	}
 
 	if (test_bit(MD_NO_FUA, &mdev->flags))
->>>>>>> 328e0f12
 		return;
 
 	r = blkdev_issue_flush(mdev->ldev->md_bdev, GFP_NOIO, NULL);
 	if (r) {
-		drbd_set_flag(mdev, MD_NO_FUA);
+		set_bit(MD_NO_FUA, &mdev->flags);
 		dev_err(DEV, "meta data flush failed with status %d, disabling md-flushes\n", r);
 	}
 }
 
-<<<<<<< HEAD
-
-#endif
-=======
 #endif
 
 /* This is defined in drivers/md/md.h as well. Should go into wait.h */
@@ -2609,5 +2360,4 @@
 	if (condition)	 						\
 		break;							\
 	__wait_event_lock_irq(wq, condition, lock, cmd);		\
-} while (0)
->>>>>>> 328e0f12
+} while (0)
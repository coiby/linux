/* SPDX-License-Identifier: BSD-3-Clause-Clear */
/*
 * Copyright (c) 2018-2019 The Linux Foundation. All rights reserved.
 * Copyright (c) 2021-2024 Qualcomm Innovation Center, Inc. All rights reserved.
 */

#ifndef ATH11K_CORE_H
#define ATH11K_CORE_H

#include <linux/types.h>
#include <linux/interrupt.h>
#include <linux/irq.h>
#include <linux/bitfield.h>
#include <linux/dmi.h>
#include <linux/ctype.h>
#include <linux/rhashtable.h>
#include <linux/average.h>
#include <linux/firmware.h>

#include "qmi.h"
#include "htc.h"
#include "wmi.h"
#include "hal.h"
#include "dp.h"
#include "ce.h"
#include "mac.h"
#include "hw.h"
#include "hal_rx.h"
#include "reg.h"
#include "thermal.h"
#include "dbring.h"
#include "spectral.h"
#include "wow.h"
#include "fw.h"

#define SM(_v, _f) (((_v) << _f##_LSB) & _f##_MASK)

#define ATH11K_TX_MGMT_NUM_PENDING_MAX	512

#define ATH11K_TX_MGMT_TARGET_MAX_SUPPORT_WMI 64

/* Pending management packets threshold for dropping probe responses */
#define ATH11K_PRB_RSP_DROP_THRESHOLD ((ATH11K_TX_MGMT_TARGET_MAX_SUPPORT_WMI * 3) / 4)

#define ATH11K_INVALID_HW_MAC_ID	0xFF
#define ATH11K_CONNECTION_LOSS_HZ	(3 * HZ)

/* SMBIOS type containing Board Data File Name Extension */
#define ATH11K_SMBIOS_BDF_EXT_TYPE 0xF8

/* SMBIOS type structure length (excluding strings-set) */
#define ATH11K_SMBIOS_BDF_EXT_LENGTH 0x9

/* The magic used by QCA spec */
#define ATH11K_SMBIOS_BDF_EXT_MAGIC "BDF_"

extern unsigned int ath11k_frame_mode;
extern bool ath11k_ftm_mode;

#define ATH11K_SCAN_TIMEOUT_HZ (20 * HZ)

#define ATH11K_MON_TIMER_INTERVAL  10
#define ATH11K_RESET_TIMEOUT_HZ (20 * HZ)
#define ATH11K_RESET_MAX_FAIL_COUNT_FIRST 3
#define ATH11K_RESET_MAX_FAIL_COUNT_FINAL 5
#define ATH11K_RESET_FAIL_TIMEOUT_HZ (20 * HZ)
#define ATH11K_RECONFIGURE_TIMEOUT_HZ (10 * HZ)
#define ATH11K_RECOVER_START_TIMEOUT_HZ (20 * HZ)

enum ath11k_supported_bw {
	ATH11K_BW_20	= 0,
	ATH11K_BW_40	= 1,
	ATH11K_BW_80	= 2,
	ATH11K_BW_160	= 3,
};

enum ath11k_bdf_search {
	ATH11K_BDF_SEARCH_DEFAULT,
	ATH11K_BDF_SEARCH_BUS_AND_BOARD,
};

enum wme_ac {
	WME_AC_BE,
	WME_AC_BK,
	WME_AC_VI,
	WME_AC_VO,
	WME_NUM_AC
};

#define ATH11K_HT_MCS_MAX	7
#define ATH11K_VHT_MCS_MAX	9
#define ATH11K_HE_MCS_MAX	11

enum ath11k_crypt_mode {
	/* Only use hardware crypto engine */
	ATH11K_CRYPT_MODE_HW,
	/* Only use software crypto */
	ATH11K_CRYPT_MODE_SW,
};

static inline enum wme_ac ath11k_tid_to_ac(u32 tid)
{
	return (((tid == 0) || (tid == 3)) ? WME_AC_BE :
		((tid == 1) || (tid == 2)) ? WME_AC_BK :
		((tid == 4) || (tid == 5)) ? WME_AC_VI :
		WME_AC_VO);
}

enum ath11k_skb_flags {
	ATH11K_SKB_HW_80211_ENCAP = BIT(0),
	ATH11K_SKB_CIPHER_SET = BIT(1),
};

struct ath11k_skb_cb {
	dma_addr_t paddr;
	u8 eid;
	u8 flags;
	u32 cipher;
	struct ath11k *ar;
	struct ieee80211_vif *vif;
} __packed;

struct ath11k_skb_rxcb {
	dma_addr_t paddr;
	bool is_first_msdu;
	bool is_last_msdu;
	bool is_continuation;
	bool is_mcbc;
	bool is_eapol;
	struct hal_rx_desc *rx_desc;
	u8 err_rel_src;
	u8 err_code;
	u8 mac_id;
	u8 unmapped;
	u8 is_frag;
	u8 tid;
	u16 peer_id;
	u16 seq_no;
};

enum ath11k_hw_rev {
	ATH11K_HW_IPQ8074,
	ATH11K_HW_QCA6390_HW20,
	ATH11K_HW_IPQ6018_HW10,
	ATH11K_HW_QCN9074_HW10,
	ATH11K_HW_WCN6855_HW20,
	ATH11K_HW_WCN6855_HW21,
	ATH11K_HW_WCN6750_HW10,
	ATH11K_HW_IPQ5018_HW10,
	ATH11K_HW_QCA2066_HW21,
};

enum ath11k_firmware_mode {
	/* the default mode, standard 802.11 functionality */
	ATH11K_FIRMWARE_MODE_NORMAL,

	/* factory tests etc */
	ATH11K_FIRMWARE_MODE_FTM,

	/* Cold boot calibration */
	ATH11K_FIRMWARE_MODE_COLD_BOOT = 7,
};

extern bool ath11k_cold_boot_cal;

#define ATH11K_IRQ_NUM_MAX 52
#define ATH11K_EXT_IRQ_NUM_MAX	16

struct ath11k_ext_irq_grp {
	struct ath11k_base *ab;
	u32 irqs[ATH11K_EXT_IRQ_NUM_MAX];
	u32 num_irq;
	u32 grp_id;
	u64 timestamp;
	bool napi_enabled;
	struct napi_struct napi;
	struct net_device *napi_ndev;
};

enum ath11k_smbios_cc_type {
	/* disable country code setting from SMBIOS */
	ATH11K_SMBIOS_CC_DISABLE = 0,

	/* set country code by ANSI country name, based on ISO3166-1 alpha2 */
	ATH11K_SMBIOS_CC_ISO = 1,

	/* worldwide regdomain */
	ATH11K_SMBIOS_CC_WW = 2,
};

struct ath11k_smbios_bdf {
	struct dmi_header hdr;

	u8 features_disabled;

	/* enum ath11k_smbios_cc_type */
	u8 country_code_flag;

	/* To set specific country, you need to set country code
	 * flag=ATH11K_SMBIOS_CC_ISO first, then if country is United
	 * States, then country code value = 0x5553 ("US",'U' = 0x55, 'S'=
	 * 0x53). To set country to INDONESIA, then country code value =
	 * 0x4944 ("IN", 'I'=0x49, 'D'=0x44). If country code flag =
	 * ATH11K_SMBIOS_CC_WW, then you can use worldwide regulatory
	 * setting.
	 */
	u16 cc_code;

	u8 bdf_enabled;
	u8 bdf_ext[];
} __packed;

#define HEHANDLE_CAP_PHYINFO_SIZE       3
#define HECAP_PHYINFO_SIZE              9
#define HECAP_MACINFO_SIZE              5
#define HECAP_TXRX_MCS_NSS_SIZE         2
#define HECAP_PPET16_PPET8_MAX_SIZE     25

#define HE_PPET16_PPET8_SIZE            8

/* 802.11ax PPE (PPDU packet Extension) threshold */
struct he_ppe_threshold {
	u32 numss_m1;
	u32 ru_mask;
	u32 ppet16_ppet8_ru3_ru0[HE_PPET16_PPET8_SIZE];
};

struct ath11k_he {
	u8 hecap_macinfo[HECAP_MACINFO_SIZE];
	u32 hecap_rxmcsnssmap;
	u32 hecap_txmcsnssmap;
	u32 hecap_phyinfo[HEHANDLE_CAP_PHYINFO_SIZE];
	struct he_ppe_threshold   hecap_ppet;
	u32 heop_param;
};

#define MAX_RADIOS 3

/* ipq5018 hw param macros */
#define MAX_RADIOS_5018	1
#define CE_CNT_5018	6
#define TARGET_CE_CNT_5018	9
#define SVC_CE_MAP_LEN_5018	17
#define RXDMA_PER_PDEV_5018	1

enum {
	WMI_HOST_TP_SCALE_MAX   = 0,
	WMI_HOST_TP_SCALE_50    = 1,
	WMI_HOST_TP_SCALE_25    = 2,
	WMI_HOST_TP_SCALE_12    = 3,
	WMI_HOST_TP_SCALE_MIN   = 4,
	WMI_HOST_TP_SCALE_SIZE   = 5,
};

enum ath11k_scan_state {
	ATH11K_SCAN_IDLE,
	ATH11K_SCAN_STARTING,
	ATH11K_SCAN_RUNNING,
	ATH11K_SCAN_ABORTING,
};

enum ath11k_11d_state {
	ATH11K_11D_IDLE,
	ATH11K_11D_PREPARING,
	ATH11K_11D_RUNNING,
};

enum ath11k_dev_flags {
	ATH11K_CAC_RUNNING,
	ATH11K_FLAG_CORE_REGISTERED,
	ATH11K_FLAG_CRASH_FLUSH,
	ATH11K_FLAG_RAW_MODE,
	ATH11K_FLAG_HW_CRYPTO_DISABLED,
	ATH11K_FLAG_BTCOEX,
	ATH11K_FLAG_RECOVERY,
	ATH11K_FLAG_UNREGISTERING,
	ATH11K_FLAG_REGISTERED,
	ATH11K_FLAG_QMI_FAIL,
	ATH11K_FLAG_HTC_SUSPEND_COMPLETE,
	ATH11K_FLAG_CE_IRQ_ENABLED,
	ATH11K_FLAG_EXT_IRQ_ENABLED,
	ATH11K_FLAG_FIXED_MEM_RGN,
	ATH11K_FLAG_DEVICE_INIT_DONE,
	ATH11K_FLAG_MULTI_MSI_VECTORS,
	ATH11K_FLAG_FTM_SEGMENTED,
};

enum ath11k_monitor_flags {
	ATH11K_FLAG_MONITOR_CONF_ENABLED,
	ATH11K_FLAG_MONITOR_STARTED,
	ATH11K_FLAG_MONITOR_VDEV_CREATED,
};

#define ATH11K_IPV6_UC_TYPE     0
#define ATH11K_IPV6_AC_TYPE     1

#define ATH11K_IPV6_MAX_COUNT   16
#define ATH11K_IPV4_MAX_COUNT   2

struct ath11k_arp_ns_offload {
	u8  ipv4_addr[ATH11K_IPV4_MAX_COUNT][4];
	u32 ipv4_count;
	u32 ipv6_count;
	u8  ipv6_addr[ATH11K_IPV6_MAX_COUNT][16];
	u8  self_ipv6_addr[ATH11K_IPV6_MAX_COUNT][16];
	u8  ipv6_type[ATH11K_IPV6_MAX_COUNT];
	bool ipv6_valid[ATH11K_IPV6_MAX_COUNT];
	u8  mac_addr[ETH_ALEN];
};

struct ath11k_rekey_data {
	u8 kck[NL80211_KCK_LEN];
	u8 kek[NL80211_KCK_LEN];
	u64 replay_ctr;
	bool enable_offload;
};

/**
 * struct ath11k_chan_power_info - TPE containing power info per channel chunk
 * @chan_cfreq: channel center freq (MHz)
 * e.g.
 * channel 37/20 MHz,  it is 6135
 * channel 37/40 MHz,  it is 6125
 * channel 37/80 MHz,  it is 6145
 * channel 37/160 MHz, it is 6185
 * @tx_power: transmit power (dBm)
 */
struct ath11k_chan_power_info {
	u16 chan_cfreq;
	s8 tx_power;
};

/**
 * struct ath11k_reg_tpc_power_info - regulatory TPC power info
 * @is_psd_power: is PSD power or not
 * @eirp_power: Maximum EIRP power (dBm), valid only if power is PSD
 * @ap_power_type: type of power (SP/LPI/VLP)
 * @num_pwr_levels: number of power levels
 * @reg_max: Array of maximum TX power (dBm) per PSD value
 * @ap_constraint_power: AP constraint power (dBm)
 * @tpe: TPE values processed from TPE IE
 * @chan_power_info: power info to send to firmware
 */
struct ath11k_reg_tpc_power_info {
	bool is_psd_power;
	u8 eirp_power;
	enum wmi_reg_6ghz_ap_type ap_power_type;
	u8 num_pwr_levels;
	u8 reg_max[IEEE80211_MAX_NUM_PWR_LEVEL];
	u8 ap_constraint_power;
	s8 tpe[IEEE80211_MAX_NUM_PWR_LEVEL];
	struct ath11k_chan_power_info chan_power_info[IEEE80211_MAX_NUM_PWR_LEVEL];
};

struct ath11k_vif {
	u32 vdev_id;
	enum wmi_vdev_type vdev_type;
	enum wmi_vdev_subtype vdev_subtype;
	u32 beacon_interval;
	u32 dtim_period;
	u16 ast_hash;
	u16 ast_idx;
	u16 tcl_metadata;
	u8 hal_addr_search_flags;
	u8 search_type;

	struct ath11k *ar;
	struct ieee80211_vif *vif;

	u16 tx_seq_no;
	struct wmi_wmm_params_all_arg wmm_params;
	struct list_head list;
	union {
		struct {
			u32 uapsd;
		} sta;
		struct {
			/* 127 stations; wmi limit */
			u8 tim_bitmap[16];
			u8 tim_len;
			u32 ssid_len;
			u8 ssid[IEEE80211_MAX_SSID_LEN];
			bool hidden_ssid;
			/* P2P_IE with NoA attribute for P2P_GO case */
			u32 noa_len;
			u8 *noa_data;
		} ap;
	} u;

	bool is_started;
	bool is_up;
	bool ftm_responder;
	bool spectral_enabled;
	bool ps;
	u32 aid;
	u8 bssid[ETH_ALEN];
	struct cfg80211_bitrate_mask bitrate_mask;
	struct delayed_work connection_loss_work;
	int num_legacy_stations;
	int rtscts_prot_mode;
	int txpower;
	bool rsnie_present;
	bool wpaie_present;
	bool bcca_zero_sent;
	bool do_not_send_tmpl;
	struct ieee80211_chanctx_conf chanctx;
	struct ath11k_arp_ns_offload arp_ns_offload;
	struct ath11k_rekey_data rekey_data;

	struct ath11k_reg_tpc_power_info reg_tpc_info;
};

struct ath11k_vif_iter {
	u32 vdev_id;
	struct ath11k_vif *arvif;
};

struct ath11k_rx_peer_stats {
	u64 num_msdu;
	u64 num_mpdu_fcs_ok;
	u64 num_mpdu_fcs_err;
	u64 tcp_msdu_count;
	u64 udp_msdu_count;
	u64 other_msdu_count;
	u64 ampdu_msdu_count;
	u64 non_ampdu_msdu_count;
	u64 stbc_count;
	u64 beamformed_count;
	u64 mcs_count[HAL_RX_MAX_MCS + 1];
	u64 nss_count[HAL_RX_MAX_NSS];
	u64 bw_count[HAL_RX_BW_MAX];
	u64 gi_count[HAL_RX_GI_MAX];
	u64 coding_count[HAL_RX_SU_MU_CODING_MAX];
	u64 tid_count[IEEE80211_NUM_TIDS + 1];
	u64 pream_cnt[HAL_RX_PREAMBLE_MAX];
	u64 reception_type[HAL_RX_RECEPTION_TYPE_MAX];
	u64 rx_duration;
	u64 dcm_count;
	u64 ru_alloc_cnt[HAL_RX_RU_ALLOC_TYPE_MAX];
};

#define ATH11K_HE_MCS_NUM       12
#define ATH11K_VHT_MCS_NUM      10
#define ATH11K_BW_NUM           4
#define ATH11K_NSS_NUM          4
#define ATH11K_LEGACY_NUM       12
#define ATH11K_GI_NUM           4
#define ATH11K_HT_MCS_NUM       32

enum ath11k_pkt_rx_err {
	ATH11K_PKT_RX_ERR_FCS,
	ATH11K_PKT_RX_ERR_TKIP,
	ATH11K_PKT_RX_ERR_CRYPT,
	ATH11K_PKT_RX_ERR_PEER_IDX_INVAL,
	ATH11K_PKT_RX_ERR_MAX,
};

enum ath11k_ampdu_subfrm_num {
	ATH11K_AMPDU_SUBFRM_NUM_10,
	ATH11K_AMPDU_SUBFRM_NUM_20,
	ATH11K_AMPDU_SUBFRM_NUM_30,
	ATH11K_AMPDU_SUBFRM_NUM_40,
	ATH11K_AMPDU_SUBFRM_NUM_50,
	ATH11K_AMPDU_SUBFRM_NUM_60,
	ATH11K_AMPDU_SUBFRM_NUM_MORE,
	ATH11K_AMPDU_SUBFRM_NUM_MAX,
};

enum ath11k_amsdu_subfrm_num {
	ATH11K_AMSDU_SUBFRM_NUM_1,
	ATH11K_AMSDU_SUBFRM_NUM_2,
	ATH11K_AMSDU_SUBFRM_NUM_3,
	ATH11K_AMSDU_SUBFRM_NUM_4,
	ATH11K_AMSDU_SUBFRM_NUM_MORE,
	ATH11K_AMSDU_SUBFRM_NUM_MAX,
};

enum ath11k_counter_type {
	ATH11K_COUNTER_TYPE_BYTES,
	ATH11K_COUNTER_TYPE_PKTS,
	ATH11K_COUNTER_TYPE_MAX,
};

enum ath11k_stats_type {
	ATH11K_STATS_TYPE_SUCC,
	ATH11K_STATS_TYPE_FAIL,
	ATH11K_STATS_TYPE_RETRY,
	ATH11K_STATS_TYPE_AMPDU,
	ATH11K_STATS_TYPE_MAX,
};

struct ath11k_htt_data_stats {
	u64 legacy[ATH11K_COUNTER_TYPE_MAX][ATH11K_LEGACY_NUM];
	u64 ht[ATH11K_COUNTER_TYPE_MAX][ATH11K_HT_MCS_NUM];
	u64 vht[ATH11K_COUNTER_TYPE_MAX][ATH11K_VHT_MCS_NUM];
	u64 he[ATH11K_COUNTER_TYPE_MAX][ATH11K_HE_MCS_NUM];
	u64 bw[ATH11K_COUNTER_TYPE_MAX][ATH11K_BW_NUM];
	u64 nss[ATH11K_COUNTER_TYPE_MAX][ATH11K_NSS_NUM];
	u64 gi[ATH11K_COUNTER_TYPE_MAX][ATH11K_GI_NUM];
};

struct ath11k_htt_tx_stats {
	struct ath11k_htt_data_stats stats[ATH11K_STATS_TYPE_MAX];
	u64 tx_duration;
	u64 ba_fails;
	u64 ack_fails;
};

struct ath11k_per_ppdu_tx_stats {
	u16 succ_pkts;
	u16 failed_pkts;
	u16 retry_pkts;
	u32 succ_bytes;
	u32 failed_bytes;
	u32 retry_bytes;
};

DECLARE_EWMA(avg_rssi, 10, 8)

struct ath11k_sta {
	struct ath11k_vif *arvif;

	/* the following are protected by ar->data_lock */
	u32 changed; /* IEEE80211_RC_* */
	u32 bw;
	u32 nss;
	u32 smps;
	enum hal_pn_type pn_type;

	struct work_struct update_wk;
	struct work_struct set_4addr_wk;
	struct rate_info txrate;
	u32 peer_nss;
	struct rate_info last_txrate;
	u64 rx_duration;
	u64 tx_duration;
	u8 rssi_comb;
	struct ewma_avg_rssi avg_rssi;
	s8 rssi_beacon;
	s8 chain_signal[IEEE80211_MAX_CHAINS];
	struct ath11k_htt_tx_stats *tx_stats;
	struct ath11k_rx_peer_stats *rx_stats;

#ifdef CONFIG_MAC80211_DEBUGFS
	/* protected by conf_mutex */
	bool aggr_mode;
#endif

	bool use_4addr_set;
	u16 tcl_metadata;

	/* Protected with ar->data_lock */
	enum ath11k_wmi_peer_ps_state peer_ps_state;
	u64 ps_start_time;
	u64 ps_start_jiffies;
	u64 ps_total_duration;
	bool peer_current_ps_valid;

	u32 bw_prev;
};

#define ATH11K_MIN_5G_FREQ 4150
#define ATH11K_MIN_6G_FREQ 5925
#define ATH11K_MAX_6G_FREQ 7115
#define ATH11K_NUM_CHANS 102
#define ATH11K_MAX_5G_CHAN 177

enum ath11k_state {
	ATH11K_STATE_OFF,
	ATH11K_STATE_ON,
	ATH11K_STATE_RESTARTING,
	ATH11K_STATE_RESTARTED,
	ATH11K_STATE_WEDGED,
	ATH11K_STATE_FTM,
	/* Add other states as required */
};

/* Antenna noise floor */
#define ATH11K_DEFAULT_NOISE_FLOOR -95

#define ATH11K_INVALID_RSSI_FULL -1

#define ATH11K_INVALID_RSSI_EMPTY -128

struct ath11k_fw_stats {
	struct dentry *debugfs_fwstats;
	u32 pdev_id;
	u32 stats_id;
	struct list_head pdevs;
	struct list_head vdevs;
	struct list_head bcn;
};

struct ath11k_dbg_htt_stats {
	u8 type;
	u8 reset;
	struct debug_htt_stats_req *stats_req;
	/* protects shared stats req buffer */
	spinlock_t lock;
};

#define MAX_MODULE_ID_BITMAP_WORDS	16

struct ath11k_debug {
	struct dentry *debugfs_pdev;
	struct ath11k_dbg_htt_stats htt_stats;
	u32 extd_tx_stats;
	u32 extd_rx_stats;
	u32 pktlog_filter;
	u32 pktlog_mode;
	u32 pktlog_peer_valid;
	u8 pktlog_peer_addr[ETH_ALEN];
	u32 rx_filter;
	u32 mem_offset;
	u32 module_id_bitmap[MAX_MODULE_ID_BITMAP_WORDS];
	struct ath11k_debug_dbr *dbr_debug[WMI_DIRECT_BUF_MAX];
};

struct ath11k_per_peer_tx_stats {
	u32 succ_bytes;
	u32 retry_bytes;
	u32 failed_bytes;
	u16 succ_pkts;
	u16 retry_pkts;
	u16 failed_pkts;
	u32 duration;
	u8 ba_fails;
	bool is_ampdu;
};

#define ATH11K_FLUSH_TIMEOUT (5 * HZ)
#define ATH11K_VDEV_DELETE_TIMEOUT_HZ (5 * HZ)

struct ath11k {
	struct ath11k_base *ab;
	struct ath11k_pdev *pdev;
	struct ieee80211_hw *hw;
	struct ath11k_pdev_wmi *wmi;
	struct ath11k_pdev_dp dp;
	u8 mac_addr[ETH_ALEN];
	struct ath11k_he ar_he;
	enum ath11k_state state;
	bool supports_6ghz;
	struct {
		struct completion started;
		struct completion completed;
		struct completion on_channel;
		struct delayed_work timeout;
		enum ath11k_scan_state state;
		bool is_roc;
		int vdev_id;
		int roc_freq;
		bool roc_notify;
	} scan;

	struct {
		struct ieee80211_supported_band sbands[NUM_NL80211_BANDS];
		struct ieee80211_sband_iftype_data
			iftype[NUM_NL80211_BANDS][NUM_NL80211_IFTYPES];
	} mac;

	unsigned long dev_flags;
	unsigned int filter_flags;
	unsigned long monitor_flags;
	u32 min_tx_power;
	u32 max_tx_power;
	u32 txpower_limit_2g;
	u32 txpower_limit_5g;
	u32 txpower_scale;
	u32 power_scale;
	u32 chan_tx_pwr;
	u32 num_stations;
	u32 max_num_stations;
	/* To synchronize concurrent synchronous mac80211 callback operations,
	 * concurrent debugfs configuration and concurrent FW statistics events.
	 */
	struct mutex conf_mutex;
	/* protects the radio specific data like debug stats, ppdu_stats_info stats,
	 * vdev_stop_status info, scan data, ath11k_sta info, ath11k_vif info,
	 * channel context data, survey info, test mode data.
	 */
	spinlock_t data_lock;

	struct list_head arvifs;
	/* should never be NULL; needed for regular htt rx */
	struct ieee80211_channel *rx_channel;

	/* valid during scan; needed for mgmt rx during scan */
	struct ieee80211_channel *scan_channel;

	u8 cfg_tx_chainmask;
	u8 cfg_rx_chainmask;
	u8 num_rx_chains;
	u8 num_tx_chains;
	/* pdev_idx starts from 0 whereas pdev->pdev_id starts with 1 */
	u8 pdev_idx;
	u8 lmac_id;

	struct completion peer_assoc_done;
	struct completion peer_delete_done;

	int install_key_status;
	struct completion install_key_done;

	int last_wmi_vdev_start_status;
	struct completion vdev_setup_done;
	struct completion vdev_delete_done;

	int num_peers;
	int max_num_peers;
	u32 num_started_vdevs;
	u32 num_created_vdevs;
	unsigned long long allocated_vdev_map;

	struct idr txmgmt_idr;
	/* protects txmgmt_idr data */
	spinlock_t txmgmt_idr_lock;
	atomic_t num_pending_mgmt_tx;
	wait_queue_head_t txmgmt_empty_waitq;

	/* cycle count is reported twice for each visited channel during scan.
	 * access protected by data_lock
	 */
	u32 survey_last_rx_clear_count;
	u32 survey_last_cycle_count;

	/* Channel info events are expected to come in pairs without and with
	 * COMPLETE flag set respectively for each channel visit during scan.
	 *
	 * However there are deviations from this rule. This flag is used to
	 * avoid reporting garbage data.
	 */
	bool ch_info_can_report_survey;
	struct survey_info survey[ATH11K_NUM_CHANS];
	struct completion bss_survey_done;

	struct work_struct regd_update_work;

	struct work_struct wmi_mgmt_tx_work;
	struct sk_buff_head wmi_mgmt_tx_queue;

	struct ath11k_wow wow;
	struct completion target_suspend;
	bool target_suspend_ack;
	struct ath11k_per_peer_tx_stats peer_tx_stats;
	struct list_head ppdu_stats_info;
	u32 ppdu_stat_list_depth;

	struct ath11k_per_peer_tx_stats cached_stats;
	u32 last_ppdu_id;
	u32 cached_ppdu_id;
	int monitor_vdev_id;
	struct completion fw_mode_reset;
	u8 ftm_msgref;
#ifdef CONFIG_ATH11K_DEBUGFS
	struct ath11k_debug debug;
#endif
#ifdef CONFIG_ATH11K_SPECTRAL
	struct ath11k_spectral spectral;
#endif
	bool dfs_block_radar_events;
	struct ath11k_thermal thermal;
	u32 vdev_id_11d_scan;
	struct completion completed_11d_scan;
	enum ath11k_11d_state state_11d;
	bool regdom_set_by_user;
	int hw_rate_code;
	u8 twt_enabled;
	bool nlo_enabled;
	u8 alpha2[REG_ALPHA2_LEN + 1];
	struct ath11k_fw_stats fw_stats;
	struct completion fw_stats_complete;
	bool fw_stats_done;

	/* protected by conf_mutex */
	bool ps_state_enable;
	bool ps_timekeeper_enable;
	s8 max_allowed_tx_power;
};

struct ath11k_band_cap {
	u32 phy_id;
	u32 max_bw_supported;
	u32 ht_cap_info;
	u32 he_cap_info[2];
	u32 he_mcs;
	u32 he_cap_phy_info[PSOC_HOST_MAX_PHY_SIZE];
	struct ath11k_ppe_threshold he_ppet;
	u16 he_6ghz_capa;
};

struct ath11k_pdev_cap {
	u32 supported_bands;
	u32 ampdu_density;
	u32 vht_cap;
	u32 vht_mcs;
	u32 he_mcs;
	u32 tx_chain_mask;
	u32 rx_chain_mask;
	u32 tx_chain_mask_shift;
	u32 rx_chain_mask_shift;
	struct ath11k_band_cap band[NUM_NL80211_BANDS];
	bool nss_ratio_enabled;
	u8 nss_ratio_info;
};

struct ath11k_pdev {
	struct ath11k *ar;
	u32 pdev_id;
	struct ath11k_pdev_cap cap;
	u8 mac_addr[ETH_ALEN];
};

struct ath11k_board_data {
	const struct firmware *fw;
	const void *data;
	size_t len;
};

struct ath11k_pci_ops {
	int (*wakeup)(struct ath11k_base *ab);
	void (*release)(struct ath11k_base *ab);
	int (*get_msi_irq)(struct ath11k_base *ab, unsigned int vector);
	void (*window_write32)(struct ath11k_base *ab, u32 offset, u32 value);
	u32 (*window_read32)(struct ath11k_base *ab, u32 offset);
};

/* IPQ8074 HW channel counters frequency value in hertz */
#define IPQ8074_CC_FREQ_HERTZ 320000

struct ath11k_bp_stats {
	/* Head Pointer reported by the last HTT Backpressure event for the ring */
	u16 hp;

	/* Tail Pointer reported by the last HTT Backpressure event for the ring */
	u16 tp;

	/* Number of Backpressure events received for the ring */
	u32 count;

	/* Last recorded event timestamp */
	unsigned long jiffies;
};

struct ath11k_dp_ring_bp_stats {
	struct ath11k_bp_stats umac_ring_bp_stats[HTT_SW_UMAC_RING_IDX_MAX];
	struct ath11k_bp_stats lmac_ring_bp_stats[HTT_SW_LMAC_RING_IDX_MAX][MAX_RADIOS];
};

struct ath11k_soc_dp_tx_err_stats {
	/* TCL Ring Descriptor unavailable */
	u32 desc_na[DP_TCL_NUM_RING_MAX];
	/* Other failures during dp_tx due to mem allocation failure
	 * idr unavailable etc.
	 */
	atomic_t misc_fail;
};

struct ath11k_soc_dp_stats {
	u32 err_ring_pkts;
	u32 invalid_rbm;
	u32 rxdma_error[HAL_REO_ENTR_RING_RXDMA_ECODE_MAX];
	u32 reo_error[HAL_REO_DEST_RING_ERROR_CODE_MAX];
	u32 hal_reo_error[DP_REO_DST_RING_MAX];
	struct ath11k_soc_dp_tx_err_stats tx_err;
	struct ath11k_dp_ring_bp_stats bp_stats;
};

struct ath11k_msi_user {
	char *name;
	int num_vectors;
	u32 base_vector;
};

struct ath11k_msi_config {
	int total_vectors;
	int total_users;
	struct ath11k_msi_user *users;
	u16 hw_rev;
};

/* Master structure to hold the hw data which may be used in core module */
struct ath11k_base {
	enum ath11k_hw_rev hw_rev;
	enum ath11k_firmware_mode fw_mode;
	struct platform_device *pdev;
	struct device *dev;
	struct ath11k_qmi qmi;
	struct ath11k_wmi_base wmi_ab;
	struct completion fw_ready;
	int num_radios;
	/* HW channel counters frequency value in hertz common to all MACs */
	u32 cc_freq_hz;

	struct ath11k_htc htc;

	struct ath11k_dp dp;

	void __iomem *mem;
	void __iomem *mem_ce;
	unsigned long mem_len;

	struct {
		enum ath11k_bus bus;
		const struct ath11k_hif_ops *ops;
	} hif;

	struct {
		struct completion wakeup_completed;
	} wow;

	struct ath11k_ce ce;
	struct timer_list rx_replenish_retry;
	struct ath11k_hal hal;
	/* To synchronize core_start/core_stop */
	struct mutex core_lock;
	/* Protects data like peers */
	spinlock_t base_lock;
	struct ath11k_pdev pdevs[MAX_RADIOS];
	struct {
		enum WMI_HOST_WLAN_BAND supported_bands;
		u32 pdev_id;
	} target_pdev_ids[MAX_RADIOS];
	u8 target_pdev_count;
	struct ath11k_pdev __rcu *pdevs_active[MAX_RADIOS];
	struct ath11k_hal_reg_capabilities_ext hal_reg_cap[MAX_RADIOS];
	unsigned long long free_vdev_map;

	/* To synchronize rhash tbl write operation */
	struct mutex tbl_mtx_lock;

	/* The rhashtable containing struct ath11k_peer keyed by mac addr */
	struct rhashtable *rhead_peer_addr;
	struct rhashtable_params rhash_peer_addr_param;

	/* The rhashtable containing struct ath11k_peer keyed by id  */
	struct rhashtable *rhead_peer_id;
	struct rhashtable_params rhash_peer_id_param;

	struct list_head peers;
	wait_queue_head_t peer_mapping_wq;
	u8 mac_addr[ETH_ALEN];
	int irq_num[ATH11K_IRQ_NUM_MAX];
	struct ath11k_ext_irq_grp ext_irq_grp[ATH11K_EXT_IRQ_GRP_NUM_MAX];
	struct ath11k_targ_cap target_caps;
	u32 ext_service_bitmap[WMI_SERVICE_EXT_BM_SIZE];
	bool pdevs_macaddr_valid;

	struct ath11k_hw_params hw_params;

	const struct firmware *cal_file;

	/* Below regd's are protected by ab->data_lock */
	/* This is the regd set for every radio
	 * by the firmware during initialization
	 */
	struct ieee80211_regdomain *default_regd[MAX_RADIOS];
	/* This regd is set during dynamic country setting
	 * This may or may not be used during the runtime
	 */
	struct ieee80211_regdomain *new_regd[MAX_RADIOS];
	struct cur_regulatory_info *reg_info_store;

	/* Current DFS Regulatory */
	enum ath11k_dfs_region dfs_region;
#ifdef CONFIG_ATH11K_DEBUGFS
	struct dentry *debugfs_soc;
#endif
	struct ath11k_soc_dp_stats soc_stats;

	unsigned long dev_flags;
	struct completion driver_recovery;
	struct workqueue_struct *workqueue;
	struct work_struct restart_work;
	struct work_struct update_11d_work;
	u8 new_alpha2[3];
	struct workqueue_struct *workqueue_aux;
	struct work_struct reset_work;
	atomic_t reset_count;
	atomic_t recovery_count;
	atomic_t recovery_start_count;
	bool is_reset;
	struct completion reset_complete;
	struct completion reconfigure_complete;
	struct completion recovery_start;
	/* continuous recovery fail count */
	atomic_t fail_cont_count;
	unsigned long reset_fail_timeout;
	struct {
		/* protected by data_lock */
		u32 fw_crash_counter;
	} stats;
	u32 pktlog_defs_checksum;

	struct ath11k_dbring_cap *db_caps;
	u32 num_db_cap;

	/* To synchronize 11d scan vdev id */
	struct mutex vdev_id_11d_lock;
	struct timer_list mon_reap_timer;

	struct completion htc_suspend;

	struct {
		enum ath11k_bdf_search bdf_search;
		u32 vendor;
		u32 device;
		u32 subsystem_vendor;
		u32 subsystem_device;
	} id;

	struct {
		struct {
			const struct ath11k_msi_config *config;
			u32 ep_base_data;
			u32 irqs[32];
			u32 addr_lo;
			u32 addr_hi;
		} msi;

		const struct ath11k_pci_ops *ops;
	} pci;

	struct {
		u32 api_version;

		const struct firmware *fw;
		const u8 *amss_data;
		size_t amss_len;
		const u8 *m3_data;
		size_t m3_len;

		DECLARE_BITMAP(fw_features, ATH11K_FW_FEATURE_COUNT);
	} fw;

<<<<<<< HEAD
=======
	struct completion restart_completed;

>>>>>>> 0c383648
#ifdef CONFIG_NL80211_TESTMODE
	struct {
		u32 data_pos;
		u32 expected_seq;
		u8 *eventdata;
	} testmode;
#endif

	/* must be last */
	u8 drv_priv[] __aligned(sizeof(void *));
};

struct ath11k_fw_stats_pdev {
	struct list_head list;

	/* PDEV stats */
	s32 ch_noise_floor;
	/* Cycles spent transmitting frames */
	u32 tx_frame_count;
	/* Cycles spent receiving frames */
	u32 rx_frame_count;
	/* Total channel busy time, evidently */
	u32 rx_clear_count;
	/* Total on-channel time */
	u32 cycle_count;
	u32 phy_err_count;
	u32 chan_tx_power;
	u32 ack_rx_bad;
	u32 rts_bad;
	u32 rts_good;
	u32 fcs_bad;
	u32 no_beacons;
	u32 mib_int_count;

	/* PDEV TX stats */
	/* Num HTT cookies queued to dispatch list */
	s32 comp_queued;
	/* Num HTT cookies dispatched */
	s32 comp_delivered;
	/* Num MSDU queued to WAL */
	s32 msdu_enqued;
	/* Num MPDU queue to WAL */
	s32 mpdu_enqued;
	/* Num MSDUs dropped by WMM limit */
	s32 wmm_drop;
	/* Num Local frames queued */
	s32 local_enqued;
	/* Num Local frames done */
	s32 local_freed;
	/* Num queued to HW */
	s32 hw_queued;
	/* Num PPDU reaped from HW */
	s32 hw_reaped;
	/* Num underruns */
	s32 underrun;
	/* Num hw paused */
	u32 hw_paused;
	/* Num PPDUs cleaned up in TX abort */
	s32 tx_abort;
	/* Num MPDUs requeued by SW */
	s32 mpdus_requeued;
	/* excessive retries */
	u32 tx_ko;
	u32 tx_xretry;
	/* data hw rate code */
	u32 data_rc;
	/* Scheduler self triggers */
	u32 self_triggers;
	/* frames dropped due to excessive sw retries */
	u32 sw_retry_failure;
	/* illegal rate phy errors	*/
	u32 illgl_rate_phy_err;
	/* wal pdev continuous xretry */
	u32 pdev_cont_xretry;
	/* wal pdev tx timeouts */
	u32 pdev_tx_timeout;
	/* wal pdev resets */
	u32 pdev_resets;
	/* frames dropped due to non-availability of stateless TIDs */
	u32 stateless_tid_alloc_failure;
	/* PhY/BB underrun */
	u32 phy_underrun;
	/* MPDU is more than txop limit */
	u32 txop_ovf;
	/* Num sequences posted */
	u32 seq_posted;
	/* Num sequences failed in queueing */
	u32 seq_failed_queueing;
	/* Num sequences completed */
	u32 seq_completed;
	/* Num sequences restarted */
	u32 seq_restarted;
	/* Num of MU sequences posted */
	u32 mu_seq_posted;
	/* Num MPDUs flushed by SW, HWPAUSED, SW TXABORT
	 * (Reset,channel change)
	 */
	s32 mpdus_sw_flush;
	/* Num MPDUs filtered by HW, all filter condition (TTL expired) */
	s32 mpdus_hw_filter;
	/* Num MPDUs truncated by PDG (TXOP, TBTT,
	 * PPDU_duration based on rate, dyn_bw)
	 */
	s32 mpdus_truncated;
	/* Num MPDUs that was tried but didn't receive ACK or BA */
	s32 mpdus_ack_failed;
	/* Num MPDUs that was dropped du to expiry. */
	s32 mpdus_expired;

	/* PDEV RX stats */
	/* Cnts any change in ring routing mid-ppdu */
	s32 mid_ppdu_route_change;
	/* Total number of statuses processed */
	s32 status_rcvd;
	/* Extra frags on rings 0-3 */
	s32 r0_frags;
	s32 r1_frags;
	s32 r2_frags;
	s32 r3_frags;
	/* MSDUs / MPDUs delivered to HTT */
	s32 htt_msdus;
	s32 htt_mpdus;
	/* MSDUs / MPDUs delivered to local stack */
	s32 loc_msdus;
	s32 loc_mpdus;
	/* AMSDUs that have more MSDUs than the status ring size */
	s32 oversize_amsdu;
	/* Number of PHY errors */
	s32 phy_errs;
	/* Number of PHY errors drops */
	s32 phy_err_drop;
	/* Number of mpdu errors - FCS, MIC, ENC etc. */
	s32 mpdu_errs;
	/* Num overflow errors */
	s32 rx_ovfl_errs;
};

struct ath11k_fw_stats_vdev {
	struct list_head list;

	u32 vdev_id;
	u32 beacon_snr;
	u32 data_snr;
	u32 num_tx_frames[WLAN_MAX_AC];
	u32 num_rx_frames;
	u32 num_tx_frames_retries[WLAN_MAX_AC];
	u32 num_tx_frames_failures[WLAN_MAX_AC];
	u32 num_rts_fail;
	u32 num_rts_success;
	u32 num_rx_err;
	u32 num_rx_discard;
	u32 num_tx_not_acked;
	u32 tx_rate_history[MAX_TX_RATE_VALUES];
	u32 beacon_rssi_history[MAX_TX_RATE_VALUES];
};

struct ath11k_fw_stats_bcn {
	struct list_head list;

	u32 vdev_id;
	u32 tx_bcn_succ_cnt;
	u32 tx_bcn_outage_cnt;
};

void ath11k_fw_stats_init(struct ath11k *ar);
void ath11k_fw_stats_pdevs_free(struct list_head *head);
void ath11k_fw_stats_vdevs_free(struct list_head *head);
void ath11k_fw_stats_bcn_free(struct list_head *head);
void ath11k_fw_stats_free(struct ath11k_fw_stats *stats);

extern const struct ce_pipe_config ath11k_target_ce_config_wlan_ipq8074[];
extern const struct service_to_pipe ath11k_target_service_to_ce_map_wlan_ipq8074[];
extern const struct service_to_pipe ath11k_target_service_to_ce_map_wlan_ipq6018[];

extern const struct ce_pipe_config ath11k_target_ce_config_wlan_qca6390[];
extern const struct service_to_pipe ath11k_target_service_to_ce_map_wlan_qca6390[];

extern const struct ce_pipe_config ath11k_target_ce_config_wlan_ipq5018[];
extern const struct service_to_pipe ath11k_target_service_to_ce_map_wlan_ipq5018[];

extern const struct ce_pipe_config ath11k_target_ce_config_wlan_qcn9074[];
extern const struct service_to_pipe ath11k_target_service_to_ce_map_wlan_qcn9074[];
int ath11k_core_qmi_firmware_ready(struct ath11k_base *ab);
int ath11k_core_pre_init(struct ath11k_base *ab);
int ath11k_core_init(struct ath11k_base *ath11k);
void ath11k_core_deinit(struct ath11k_base *ath11k);
struct ath11k_base *ath11k_core_alloc(struct device *dev, size_t priv_size,
				      enum ath11k_bus bus);
void ath11k_core_free(struct ath11k_base *ath11k);
int ath11k_core_fetch_bdf(struct ath11k_base *ath11k,
			  struct ath11k_board_data *bd);
int ath11k_core_fetch_regdb(struct ath11k_base *ab, struct ath11k_board_data *bd);
int ath11k_core_fetch_board_data_api_1(struct ath11k_base *ab,
				       struct ath11k_board_data *bd,
				       const char *name);
void ath11k_core_free_bdf(struct ath11k_base *ab, struct ath11k_board_data *bd);
int ath11k_core_check_dt(struct ath11k_base *ath11k);
int ath11k_core_check_smbios(struct ath11k_base *ab);
void ath11k_core_halt(struct ath11k *ar);
int ath11k_core_resume_early(struct ath11k_base *ab);
int ath11k_core_resume(struct ath11k_base *ab);
int ath11k_core_suspend(struct ath11k_base *ab);
int ath11k_core_suspend_late(struct ath11k_base *ab);
void ath11k_core_pre_reconfigure_recovery(struct ath11k_base *ab);
bool ath11k_core_coldboot_cal_support(struct ath11k_base *ab);

const struct firmware *ath11k_core_firmware_request(struct ath11k_base *ab,
						    const char *filename);

static inline const char *ath11k_scan_state_str(enum ath11k_scan_state state)
{
	switch (state) {
	case ATH11K_SCAN_IDLE:
		return "idle";
	case ATH11K_SCAN_STARTING:
		return "starting";
	case ATH11K_SCAN_RUNNING:
		return "running";
	case ATH11K_SCAN_ABORTING:
		return "aborting";
	}

	return "unknown";
}

static inline struct ath11k_skb_cb *ATH11K_SKB_CB(struct sk_buff *skb)
{
	BUILD_BUG_ON(sizeof(struct ath11k_skb_cb) >
		     IEEE80211_TX_INFO_DRIVER_DATA_SIZE);
	return (struct ath11k_skb_cb *)&IEEE80211_SKB_CB(skb)->driver_data;
}

static inline struct ath11k_skb_rxcb *ATH11K_SKB_RXCB(struct sk_buff *skb)
{
	BUILD_BUG_ON(sizeof(struct ath11k_skb_rxcb) > sizeof(skb->cb));
	return (struct ath11k_skb_rxcb *)skb->cb;
}

static inline struct ath11k_vif *ath11k_vif_to_arvif(struct ieee80211_vif *vif)
{
	return (struct ath11k_vif *)vif->drv_priv;
}

static inline struct ath11k_sta *ath11k_sta_to_arsta(struct ieee80211_sta *sta)
{
	return (struct ath11k_sta *)sta->drv_priv;
}

static inline struct ath11k *ath11k_ab_to_ar(struct ath11k_base *ab,
					     int mac_id)
{
	return ab->pdevs[ath11k_hw_mac_id_to_pdev_id(&ab->hw_params, mac_id)].ar;
}

static inline void ath11k_core_create_firmware_path(struct ath11k_base *ab,
						    const char *filename,
						    void *buf, size_t buf_len)
{
	snprintf(buf, buf_len, "%s/%s/%s", ATH11K_FW_DIR,
		 ab->hw_params.fw.dir, filename);
}

static inline const char *ath11k_bus_str(enum ath11k_bus bus)
{
	switch (bus) {
	case ATH11K_BUS_PCI:
		return "pci";
	case ATH11K_BUS_AHB:
		return "ahb";
	}

	return "unknown";
}

#endif /* _CORE_H_ */<|MERGE_RESOLUTION|>--- conflicted
+++ resolved
@@ -1033,11 +1033,8 @@
 		DECLARE_BITMAP(fw_features, ATH11K_FW_FEATURE_COUNT);
 	} fw;
 
-<<<<<<< HEAD
-=======
 	struct completion restart_completed;
 
->>>>>>> 0c383648
 #ifdef CONFIG_NL80211_TESTMODE
 	struct {
 		u32 data_pos;

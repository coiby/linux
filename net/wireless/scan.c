--- conflicted
+++ resolved
@@ -2170,18 +2170,6 @@
 	struct ieee80211_he_operation *he_oper;
 	const struct element *tmp;
 
-<<<<<<< HEAD
-	tmp = cfg80211_find_ext_elem(WLAN_EID_EXT_HE_OPERATION, ie, ielen);
-	if (tmp && tmp->datalen >= sizeof(*he_oper) + 1 &&
-	    tmp->datalen >= ieee80211_he_oper_size(tmp->data + 1)) {
-		const struct ieee80211_he_6ghz_oper *he_6ghz_oper;
-
-		he_oper = (void *)&tmp->data[1];
-		he_6ghz_oper = ieee80211_he_6ghz_oper(he_oper);
-
-		if (!he_6ghz_oper)
-			return false;
-=======
 	tmp = cfg80211_find_ext_elem(WLAN_EID_EXT_HE_OPERATION,
 				     elems, elems_len);
 	if (!tmp || tmp->datalen < sizeof(*he_oper) + 1 ||
@@ -2208,7 +2196,6 @@
 		return IEEE80211_REG_UNSET_AP;
 	}
 }
->>>>>>> 8400291e
 
 static bool cfg80211_6ghz_power_type_valid(const u8 *elems, size_t elems_len,
 					   const u32 flags)

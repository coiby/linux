# SPDX-License-Identifier: GPL-2.0
VERSION = 6
PATCHLEVEL = 1
SUBLEVEL = 0
<<<<<<< HEAD
EXTRAVERSION =
=======
EXTRAVERSION = -rc2
>>>>>>> c83ce312
NAME = Hurr durr I'ma ninja sloth

# *DOCUMENTATION*
# To see a list of typical targets execute "make help"
# More info can be located in ./README
# Comments in this file are targeted only to the developer, do not
# expect to learn how to build the kernel reading this file.

$(if $(filter __%, $(MAKECMDGOALS)), \
	$(error targets prefixed with '__' are only for internal use))

# That's our default target when none is given on the command line
PHONY := __all
__all:

# We are using a recursive build, so we need to do a little thinking
# to get the ordering right.
#
# Most importantly: sub-Makefiles should only ever modify files in
# their own directory. If in some directory we have a dependency on
# a file in another dir (which doesn't happen often, but it's often
# unavoidable when linking the built-in.a targets which finally
# turn into vmlinux), we will call a sub make in that other dir, and
# after that we are sure that everything which is in that other dir
# is now up to date.
#
# The only cases where we need to modify files which have global
# effects are thus separated out and done before the recursive
# descending is started. They are now explicitly listed as the
# prepare rule.

ifneq ($(sub_make_done),1)

# Do not use make's built-in rules and variables
# (this increases performance and avoids hard-to-debug behaviour)
MAKEFLAGS += -rR

# Avoid funny character set dependencies
unexport LC_ALL
LC_COLLATE=C
LC_NUMERIC=C
export LC_COLLATE LC_NUMERIC

# Avoid interference with shell env settings
unexport GREP_OPTIONS

# Beautify output
# ---------------------------------------------------------------------------
#
# Normally, we echo the whole command before executing it. By making
# that echo $($(quiet)$(cmd)), we now have the possibility to set
# $(quiet) to choose other forms of output instead, e.g.
#
#         quiet_cmd_cc_o_c = Compiling $(RELDIR)/$@
#         cmd_cc_o_c       = $(CC) $(c_flags) -c -o $@ $<
#
# If $(quiet) is empty, the whole command will be printed.
# If it is set to "quiet_", only the short version will be printed.
# If it is set to "silent_", nothing will be printed at all, since
# the variable $(silent_cmd_cc_o_c) doesn't exist.
#
# A simple variant is to prefix commands with $(Q) - that's useful
# for commands that shall be hidden in non-verbose mode.
#
#	$(Q)ln $@ :<
#
# If KBUILD_VERBOSE equals 0 then the above command will be hidden.
# If KBUILD_VERBOSE equals 1 then the above command is displayed.
# If KBUILD_VERBOSE equals 2 then give the reason why each target is rebuilt.
#
# To put more focus on warnings, be less verbose as default
# Use 'make V=1' to see the full commands

ifeq ("$(origin V)", "command line")
  KBUILD_VERBOSE = $(V)
endif
ifndef KBUILD_VERBOSE
  KBUILD_VERBOSE = 0
endif

ifeq ($(KBUILD_VERBOSE),1)
  quiet =
  Q =
else
  quiet=quiet_
  Q = @
endif

# If the user is running make -s (silent mode), suppress echoing of
# commands

ifneq ($(findstring s,$(filter-out --%,$(MAKEFLAGS))),)
  quiet=silent_
  KBUILD_VERBOSE = 0
endif

export quiet Q KBUILD_VERBOSE

# Call a source code checker (by default, "sparse") as part of the
# C compilation.
#
# Use 'make C=1' to enable checking of only re-compiled files.
# Use 'make C=2' to enable checking of *all* source files, regardless
# of whether they are re-compiled or not.
#
# See the file "Documentation/dev-tools/sparse.rst" for more details,
# including where to get the "sparse" utility.

ifeq ("$(origin C)", "command line")
  KBUILD_CHECKSRC = $(C)
endif
ifndef KBUILD_CHECKSRC
  KBUILD_CHECKSRC = 0
endif

export KBUILD_CHECKSRC

# Enable "clippy" (a linter) as part of the Rust compilation.
#
# Use 'make CLIPPY=1' to enable it.
ifeq ("$(origin CLIPPY)", "command line")
  KBUILD_CLIPPY := $(CLIPPY)
endif

export KBUILD_CLIPPY

# Use make M=dir or set the environment variable KBUILD_EXTMOD to specify the
# directory of external module to build. Setting M= takes precedence.
ifeq ("$(origin M)", "command line")
  KBUILD_EXTMOD := $(M)
endif

$(if $(word 2, $(KBUILD_EXTMOD)), \
	$(error building multiple external modules is not supported))

$(foreach x, % :, $(if $(findstring $x, $(KBUILD_EXTMOD)), \
	$(error module directory path cannot contain '$x')))

# Remove trailing slashes
ifneq ($(filter %/, $(KBUILD_EXTMOD)),)
KBUILD_EXTMOD := $(shell dirname $(KBUILD_EXTMOD).)
endif

export KBUILD_EXTMOD

# Kbuild will save output files in the current working directory.
# This does not need to match to the root of the kernel source tree.
#
# For example, you can do this:
#
#  cd /dir/to/store/output/files; make -f /dir/to/kernel/source/Makefile
#
# If you want to save output files in a different location, there are
# two syntaxes to specify it.
#
# 1) O=
# Use "make O=dir/to/store/output/files/"
#
# 2) Set KBUILD_OUTPUT
# Set the environment variable KBUILD_OUTPUT to point to the output directory.
# export KBUILD_OUTPUT=dir/to/store/output/files/; make
#
# The O= assignment takes precedence over the KBUILD_OUTPUT environment
# variable.

# Do we want to change the working directory?
ifeq ("$(origin O)", "command line")
  KBUILD_OUTPUT := $(O)
endif

ifneq ($(KBUILD_OUTPUT),)
# Make's built-in functions such as $(abspath ...), $(realpath ...) cannot
# expand a shell special character '~'. We use a somewhat tedious way here.
abs_objtree := $(shell mkdir -p $(KBUILD_OUTPUT) && cd $(KBUILD_OUTPUT) && pwd)
$(if $(abs_objtree),, \
     $(error failed to create output directory "$(KBUILD_OUTPUT)"))

# $(realpath ...) resolves symlinks
abs_objtree := $(realpath $(abs_objtree))
else
abs_objtree := $(CURDIR)
endif # ifneq ($(KBUILD_OUTPUT),)

ifeq ($(abs_objtree),$(CURDIR))
# Suppress "Entering directory ..." unless we are changing the work directory.
MAKEFLAGS += --no-print-directory
else
need-sub-make := 1
endif

this-makefile := $(lastword $(MAKEFILE_LIST))
abs_srctree := $(realpath $(dir $(this-makefile)))

ifneq ($(words $(subst :, ,$(abs_srctree))), 1)
$(error source directory cannot contain spaces or colons)
endif

ifneq ($(abs_srctree),$(abs_objtree))
# Look for make include files relative to root of kernel src
#
# --included-dir is added for backward compatibility, but you should not rely on
# it. Please add $(srctree)/ prefix to include Makefiles in the source tree.
MAKEFLAGS += --include-dir=$(abs_srctree)
endif

ifneq ($(filter 3.%,$(MAKE_VERSION)),)
# 'MAKEFLAGS += -rR' does not immediately become effective for GNU Make 3.x
# We need to invoke sub-make to avoid implicit rules in the top Makefile.
need-sub-make := 1
# Cancel implicit rules for this Makefile.
$(this-makefile): ;
endif

export abs_srctree abs_objtree
export sub_make_done := 1

ifeq ($(need-sub-make),1)

PHONY += $(MAKECMDGOALS) __sub-make

$(filter-out $(this-makefile), $(MAKECMDGOALS)) __all: __sub-make
	@:

# Invoke a second make in the output directory, passing relevant variables
__sub-make:
	$(Q)$(MAKE) -C $(abs_objtree) -f $(abs_srctree)/Makefile $(MAKECMDGOALS)

endif # need-sub-make
endif # sub_make_done

# We process the rest of the Makefile if this is the final invocation of make
ifeq ($(need-sub-make),)

# Do not print "Entering directory ...",
# but we want to display it when entering to the output directory
# so that IDEs/editors are able to understand relative filenames.
MAKEFLAGS += --no-print-directory

ifeq ($(abs_srctree),$(abs_objtree))
        # building in the source tree
        srctree := .
	building_out_of_srctree :=
else
        ifeq ($(abs_srctree)/,$(dir $(abs_objtree)))
                # building in a subdirectory of the source tree
                srctree := ..
        else
                srctree := $(abs_srctree)
        endif
	building_out_of_srctree := 1
endif

ifneq ($(KBUILD_ABS_SRCTREE),)
srctree := $(abs_srctree)
endif

objtree		:= .
VPATH		:= $(srctree)

export building_out_of_srctree srctree objtree VPATH

# To make sure we do not include .config for any of the *config targets
# catch them early, and hand them over to scripts/kconfig/Makefile
# It is allowed to specify more targets when calling make, including
# mixing *config targets and build targets.
# For example 'make oldconfig all'.
# Detect when mixed targets is specified, and make a second invocation
# of make so .config is not included in this case either (for *config).

version_h := include/generated/uapi/linux/version.h

clean-targets := %clean mrproper cleandocs
no-dot-config-targets := $(clean-targets) \
			 cscope gtags TAGS tags help% %docs check% coccicheck \
			 $(version_h) headers headers_% archheaders archscripts \
			 %asm-generic kernelversion %src-pkg dt_binding_check \
			 outputmakefile rustavailable rustfmt rustfmtcheck
# Installation targets should not require compiler. Unfortunately, vdso_install
# is an exception where build artifacts may be updated. This must be fixed.
no-compiler-targets := $(no-dot-config-targets) install dtbs_install \
			headers_install modules_install kernelrelease image_name
no-sync-config-targets := $(no-dot-config-targets) %install kernelrelease \
			  image_name
single-targets := %.a %.i %.rsi %.ko %.lds %.ll %.lst %.mod %.o %.s %.symtypes %/

config-build	:=
mixed-build	:=
need-config	:= 1
need-compiler	:= 1
may-sync-config	:= 1
single-build	:=

ifneq ($(filter $(no-dot-config-targets), $(MAKECMDGOALS)),)
	ifeq ($(filter-out $(no-dot-config-targets), $(MAKECMDGOALS)),)
		need-config :=
	endif
endif

ifneq ($(filter $(no-compiler-targets), $(MAKECMDGOALS)),)
	ifeq ($(filter-out $(no-compiler-targets), $(MAKECMDGOALS)),)
		need-compiler :=
	endif
endif

ifneq ($(filter $(no-sync-config-targets), $(MAKECMDGOALS)),)
	ifeq ($(filter-out $(no-sync-config-targets), $(MAKECMDGOALS)),)
		may-sync-config :=
	endif
endif

ifneq ($(KBUILD_EXTMOD),)
	may-sync-config :=
endif

ifeq ($(KBUILD_EXTMOD),)
        ifneq ($(filter %config,$(MAKECMDGOALS)),)
		config-build := 1
                ifneq ($(words $(MAKECMDGOALS)),1)
			mixed-build := 1
                endif
        endif
endif

# We cannot build single targets and the others at the same time
ifneq ($(filter $(single-targets), $(MAKECMDGOALS)),)
	single-build := 1
	ifneq ($(filter-out $(single-targets), $(MAKECMDGOALS)),)
		mixed-build := 1
	endif
endif

# For "make -j clean all", "make -j mrproper defconfig all", etc.
ifneq ($(filter $(clean-targets),$(MAKECMDGOALS)),)
        ifneq ($(filter-out $(clean-targets),$(MAKECMDGOALS)),)
		mixed-build := 1
        endif
endif

# install and modules_install need also be processed one by one
ifneq ($(filter install,$(MAKECMDGOALS)),)
        ifneq ($(filter modules_install,$(MAKECMDGOALS)),)
		mixed-build := 1
        endif
endif

ifdef mixed-build
# ===========================================================================
# We're called with mixed targets (*config and build targets).
# Handle them one by one.

PHONY += $(MAKECMDGOALS) __build_one_by_one

$(MAKECMDGOALS): __build_one_by_one
	@:

__build_one_by_one:
	$(Q)set -e; \
	for i in $(MAKECMDGOALS); do \
		$(MAKE) -f $(srctree)/Makefile $$i; \
	done

else # !mixed-build

include $(srctree)/scripts/Kbuild.include

# Read KERNELRELEASE from include/config/kernel.release (if it exists)
KERNELRELEASE = $(shell cat include/config/kernel.release 2> /dev/null)
KERNELVERSION = $(VERSION)$(if $(PATCHLEVEL),.$(PATCHLEVEL)$(if $(SUBLEVEL),.$(SUBLEVEL)))$(EXTRAVERSION)
export VERSION PATCHLEVEL SUBLEVEL KERNELRELEASE KERNELVERSION

include $(srctree)/scripts/subarch.include

# Cross compiling and selecting different set of gcc/bin-utils
# ---------------------------------------------------------------------------
#
# When performing cross compilation for other architectures ARCH shall be set
# to the target architecture. (See arch/* for the possibilities).
# ARCH can be set during invocation of make:
# make ARCH=ia64
# Another way is to have ARCH set in the environment.
# The default ARCH is the host where make is executed.

# CROSS_COMPILE specify the prefix used for all executables used
# during compilation. Only gcc and related bin-utils executables
# are prefixed with $(CROSS_COMPILE).
# CROSS_COMPILE can be set on the command line
# make CROSS_COMPILE=ia64-linux-
# Alternatively CROSS_COMPILE can be set in the environment.
# Default value for CROSS_COMPILE is not to prefix executables
# Note: Some architectures assign CROSS_COMPILE in their arch/*/Makefile
ARCH		?= $(SUBARCH)

# Architecture as present in compile.h
UTS_MACHINE 	:= $(ARCH)
SRCARCH 	:= $(ARCH)

# Additional ARCH settings for x86
ifeq ($(ARCH),i386)
        SRCARCH := x86
endif
ifeq ($(ARCH),x86_64)
        SRCARCH := x86
endif

# Additional ARCH settings for sparc
ifeq ($(ARCH),sparc32)
       SRCARCH := sparc
endif
ifeq ($(ARCH),sparc64)
       SRCARCH := sparc
endif

# Additional ARCH settings for parisc
ifeq ($(ARCH),parisc64)
       SRCARCH := parisc
endif

export cross_compiling :=
ifneq ($(SRCARCH),$(SUBARCH))
cross_compiling := 1
endif

KCONFIG_CONFIG	?= .config
export KCONFIG_CONFIG

# SHELL used by kbuild
CONFIG_SHELL := sh

HOST_LFS_CFLAGS := $(shell getconf LFS_CFLAGS 2>/dev/null)
HOST_LFS_LDFLAGS := $(shell getconf LFS_LDFLAGS 2>/dev/null)
HOST_LFS_LIBS := $(shell getconf LFS_LIBS 2>/dev/null)

ifneq ($(LLVM),)
ifneq ($(filter %/,$(LLVM)),)
LLVM_PREFIX := $(LLVM)
else ifneq ($(filter -%,$(LLVM)),)
LLVM_SUFFIX := $(LLVM)
endif

HOSTCC	= $(LLVM_PREFIX)clang$(LLVM_SUFFIX)
HOSTCXX	= $(LLVM_PREFIX)clang++$(LLVM_SUFFIX)
else
HOSTCC	= gcc
HOSTCXX	= g++
endif
HOSTRUSTC = rustc
HOSTPKG_CONFIG	= pkg-config

KBUILD_USERHOSTCFLAGS := -Wall -Wmissing-prototypes -Wstrict-prototypes \
			 -O2 -fomit-frame-pointer -std=gnu11 \
			 -Wdeclaration-after-statement
KBUILD_USERCFLAGS  := $(KBUILD_USERHOSTCFLAGS) $(USERCFLAGS)
KBUILD_USERLDFLAGS := $(USERLDFLAGS)

# These flags apply to all Rust code in the tree, including the kernel and
# host programs.
export rust_common_flags := --edition=2021 \
			    -Zbinary_dep_depinfo=y \
			    -Dunsafe_op_in_unsafe_fn -Drust_2018_idioms \
			    -Dunreachable_pub -Dnon_ascii_idents \
			    -Wmissing_docs \
			    -Drustdoc::missing_crate_level_docs \
			    -Dclippy::correctness -Dclippy::style \
			    -Dclippy::suspicious -Dclippy::complexity \
			    -Dclippy::perf \
			    -Dclippy::let_unit_value -Dclippy::mut_mut \
			    -Dclippy::needless_bitwise_bool \
			    -Dclippy::needless_continue \
			    -Wclippy::dbg_macro

KBUILD_HOSTCFLAGS   := $(KBUILD_USERHOSTCFLAGS) $(HOST_LFS_CFLAGS) $(HOSTCFLAGS)
KBUILD_HOSTCXXFLAGS := -Wall -O2 $(HOST_LFS_CFLAGS) $(HOSTCXXFLAGS)
KBUILD_HOSTRUSTFLAGS := $(rust_common_flags) -O -Cstrip=debuginfo \
			-Zallow-features= $(HOSTRUSTFLAGS)
KBUILD_HOSTLDFLAGS  := $(HOST_LFS_LDFLAGS) $(HOSTLDFLAGS)
KBUILD_HOSTLDLIBS   := $(HOST_LFS_LIBS) $(HOSTLDLIBS)

# Make variables (CC, etc...)
CPP		= $(CC) -E
ifneq ($(LLVM),)
CC		= $(LLVM_PREFIX)clang$(LLVM_SUFFIX)
LD		= $(LLVM_PREFIX)ld.lld$(LLVM_SUFFIX)
AR		= $(LLVM_PREFIX)llvm-ar$(LLVM_SUFFIX)
NM		= $(LLVM_PREFIX)llvm-nm$(LLVM_SUFFIX)
OBJCOPY		= $(LLVM_PREFIX)llvm-objcopy$(LLVM_SUFFIX)
OBJDUMP		= $(LLVM_PREFIX)llvm-objdump$(LLVM_SUFFIX)
READELF		= $(LLVM_PREFIX)llvm-readelf$(LLVM_SUFFIX)
STRIP		= $(LLVM_PREFIX)llvm-strip$(LLVM_SUFFIX)
else
CC		= $(CROSS_COMPILE)gcc
LD		= $(CROSS_COMPILE)ld
AR		= $(CROSS_COMPILE)ar
NM		= $(CROSS_COMPILE)nm
OBJCOPY		= $(CROSS_COMPILE)objcopy
OBJDUMP		= $(CROSS_COMPILE)objdump
READELF		= $(CROSS_COMPILE)readelf
STRIP		= $(CROSS_COMPILE)strip
endif
RUSTC		= rustc
RUSTDOC		= rustdoc
RUSTFMT		= rustfmt
CLIPPY_DRIVER	= clippy-driver
BINDGEN		= bindgen
CARGO		= cargo
PAHOLE		= pahole
RESOLVE_BTFIDS	= $(objtree)/tools/bpf/resolve_btfids/resolve_btfids
LEX		= flex
YACC		= bison
AWK		= awk
INSTALLKERNEL  := installkernel
DEPMOD		= depmod
PERL		= perl
PYTHON3		= python3
CHECK		= sparse
BASH		= bash
KGZIP		= gzip
KBZIP2		= bzip2
KLZOP		= lzop
LZMA		= lzma
LZ4		= lz4c
XZ		= xz
ZSTD		= zstd

PAHOLE_FLAGS	= $(shell PAHOLE=$(PAHOLE) $(srctree)/scripts/pahole-flags.sh)

CHECKFLAGS     := -D__linux__ -Dlinux -D__STDC__ -Dunix -D__unix__ \
		  -Wbitwise -Wno-return-void -Wno-unknown-attribute $(CF)
NOSTDINC_FLAGS :=
CFLAGS_MODULE   =
RUSTFLAGS_MODULE =
AFLAGS_MODULE   =
LDFLAGS_MODULE  =
CFLAGS_KERNEL	=
RUSTFLAGS_KERNEL =
AFLAGS_KERNEL	=
export LDFLAGS_vmlinux =

# Use USERINCLUDE when you must reference the UAPI directories only.
USERINCLUDE    := \
		-I$(srctree)/arch/$(SRCARCH)/include/uapi \
		-I$(objtree)/arch/$(SRCARCH)/include/generated/uapi \
		-I$(srctree)/include/uapi \
		-I$(objtree)/include/generated/uapi \
                -include $(srctree)/include/linux/compiler-version.h \
                -include $(srctree)/include/linux/kconfig.h

# Use LINUXINCLUDE when you must reference the include/ directory.
# Needed to be compatible with the O= option
LINUXINCLUDE    := \
		-I$(srctree)/arch/$(SRCARCH)/include \
		-I$(objtree)/arch/$(SRCARCH)/include/generated \
		$(if $(building_out_of_srctree),-I$(srctree)/include) \
		-I$(objtree)/include \
		$(USERINCLUDE)

KBUILD_AFLAGS   := -D__ASSEMBLY__ -fno-PIE
KBUILD_CFLAGS   := -Wall -Wundef -Werror=strict-prototypes -Wno-trigraphs \
		   -fno-strict-aliasing -fno-common -fshort-wchar -fno-PIE \
		   -Werror=implicit-function-declaration -Werror=implicit-int \
		   -Werror=return-type -Wno-format-security -funsigned-char \
		   -std=gnu11
KBUILD_CPPFLAGS := -D__KERNEL__
KBUILD_RUSTFLAGS := $(rust_common_flags) \
		    --target=$(objtree)/rust/target.json \
		    -Cpanic=abort -Cembed-bitcode=n -Clto=n \
		    -Cforce-unwind-tables=n -Ccodegen-units=1 \
		    -Csymbol-mangling-version=v0 \
		    -Crelocation-model=static \
		    -Zfunction-sections=n \
		    -Dclippy::float_arithmetic

KBUILD_AFLAGS_KERNEL :=
KBUILD_CFLAGS_KERNEL :=
KBUILD_RUSTFLAGS_KERNEL :=
KBUILD_AFLAGS_MODULE  := -DMODULE
KBUILD_CFLAGS_MODULE  := -DMODULE
KBUILD_RUSTFLAGS_MODULE := --cfg MODULE
KBUILD_LDFLAGS_MODULE :=
KBUILD_LDFLAGS :=
CLANG_FLAGS :=

ifeq ($(KBUILD_CLIPPY),1)
	RUSTC_OR_CLIPPY_QUIET := CLIPPY
	RUSTC_OR_CLIPPY = $(CLIPPY_DRIVER)
else
	RUSTC_OR_CLIPPY_QUIET := RUSTC
	RUSTC_OR_CLIPPY = $(RUSTC)
endif

ifdef RUST_LIB_SRC
	export RUST_LIB_SRC
endif

# Allows the usage of unstable features in stable compilers.
export RUSTC_BOOTSTRAP := 1

export ARCH SRCARCH CONFIG_SHELL BASH HOSTCC KBUILD_HOSTCFLAGS CROSS_COMPILE LD CC HOSTPKG_CONFIG
export RUSTC RUSTDOC RUSTFMT RUSTC_OR_CLIPPY_QUIET RUSTC_OR_CLIPPY BINDGEN CARGO
export HOSTRUSTC KBUILD_HOSTRUSTFLAGS
export CPP AR NM STRIP OBJCOPY OBJDUMP READELF PAHOLE RESOLVE_BTFIDS LEX YACC AWK INSTALLKERNEL
export PERL PYTHON3 CHECK CHECKFLAGS MAKE UTS_MACHINE HOSTCXX
export KGZIP KBZIP2 KLZOP LZMA LZ4 XZ ZSTD
export KBUILD_HOSTCXXFLAGS KBUILD_HOSTLDFLAGS KBUILD_HOSTLDLIBS LDFLAGS_MODULE
export KBUILD_USERCFLAGS KBUILD_USERLDFLAGS

export KBUILD_CPPFLAGS NOSTDINC_FLAGS LINUXINCLUDE OBJCOPYFLAGS KBUILD_LDFLAGS
export KBUILD_CFLAGS CFLAGS_KERNEL CFLAGS_MODULE
export KBUILD_RUSTFLAGS RUSTFLAGS_KERNEL RUSTFLAGS_MODULE
export KBUILD_AFLAGS AFLAGS_KERNEL AFLAGS_MODULE
export KBUILD_AFLAGS_MODULE KBUILD_CFLAGS_MODULE KBUILD_RUSTFLAGS_MODULE KBUILD_LDFLAGS_MODULE
export KBUILD_AFLAGS_KERNEL KBUILD_CFLAGS_KERNEL KBUILD_RUSTFLAGS_KERNEL
export PAHOLE_FLAGS

# Files to ignore in find ... statements

export RCS_FIND_IGNORE := \( -name SCCS -o -name BitKeeper -o -name .svn -o    \
			  -name CVS -o -name .pc -o -name .hg -o -name .git \) \
			  -prune -o
export RCS_TAR_IGNORE := --exclude SCCS --exclude BitKeeper --exclude .svn \
			 --exclude CVS --exclude .pc --exclude .hg --exclude .git

# ===========================================================================
# Rules shared between *config targets and build targets

# Basic helpers built in scripts/basic/
PHONY += scripts_basic
scripts_basic:
	$(Q)$(MAKE) $(build)=scripts/basic

PHONY += outputmakefile
ifdef building_out_of_srctree
# Before starting out-of-tree build, make sure the source tree is clean.
# outputmakefile generates a Makefile in the output directory, if using a
# separate output directory. This allows convenient use of make in the
# output directory.
# At the same time when output Makefile generated, generate .gitignore to
# ignore whole output directory

quiet_cmd_makefile = GEN     Makefile
      cmd_makefile = { \
	echo "\# Automatically generated by $(srctree)/Makefile: don't edit"; \
	echo "include $(srctree)/Makefile"; \
	} > Makefile

outputmakefile:
	@if [ -f $(srctree)/.config -o \
		 -d $(srctree)/include/config -o \
		 -d $(srctree)/arch/$(SRCARCH)/include/generated ]; then \
		echo >&2 "***"; \
		echo >&2 "*** The source tree is not clean, please run 'make$(if $(findstring command line, $(origin ARCH)), ARCH=$(ARCH)) mrproper'"; \
		echo >&2 "*** in $(abs_srctree)";\
		echo >&2 "***"; \
		false; \
	fi
	$(Q)ln -fsn $(srctree) source
	$(call cmd,makefile)
	$(Q)test -e .gitignore || \
	{ echo "# this is build directory, ignore it"; echo "*"; } > .gitignore
endif

# The expansion should be delayed until arch/$(SRCARCH)/Makefile is included.
# Some architectures define CROSS_COMPILE in arch/$(SRCARCH)/Makefile.
# CC_VERSION_TEXT is referenced from Kconfig (so it needs export),
# and from include/config/auto.conf.cmd to detect the compiler upgrade.
CC_VERSION_TEXT = $(subst $(pound),,$(shell LC_ALL=C $(CC) --version 2>/dev/null | head -n 1))

ifneq ($(findstring clang,$(CC_VERSION_TEXT)),)
include $(srctree)/scripts/Makefile.clang
endif

# Include this also for config targets because some architectures need
# cc-cross-prefix to determine CROSS_COMPILE.
ifdef need-compiler
include $(srctree)/scripts/Makefile.compiler
endif

ifdef config-build
# ===========================================================================
# *config targets only - make sure prerequisites are updated, and descend
# in scripts/kconfig to make the *config target

# Read arch specific Makefile to set KBUILD_DEFCONFIG as needed.
# KBUILD_DEFCONFIG may point out an alternative default configuration
# used for 'make defconfig'
include $(srctree)/arch/$(SRCARCH)/Makefile
export KBUILD_DEFCONFIG KBUILD_KCONFIG CC_VERSION_TEXT

config: outputmakefile scripts_basic FORCE
	$(Q)$(MAKE) $(build)=scripts/kconfig $@

%config: outputmakefile scripts_basic FORCE
	$(Q)$(MAKE) $(build)=scripts/kconfig $@

else #!config-build
# ===========================================================================
# Build targets only - this includes vmlinux, arch specific targets, clean
# targets and others. In general all targets except *config targets.

# If building an external module we do not care about the all: rule
# but instead __all depend on modules
PHONY += all
ifeq ($(KBUILD_EXTMOD),)
__all: all
else
__all: modules
endif

targets :=

# Decide whether to build built-in, modular, or both.
# Normally, just do built-in.

KBUILD_MODULES :=
KBUILD_BUILTIN := 1

# If we have only "make modules", don't compile built-in objects.
ifeq ($(MAKECMDGOALS),modules)
  KBUILD_BUILTIN :=
endif

# If we have "make <whatever> modules", compile modules
# in addition to whatever we do anyway.
# Just "make" or "make all" shall build modules as well

ifneq ($(filter all modules nsdeps %compile_commands.json clang-%,$(MAKECMDGOALS)),)
  KBUILD_MODULES := 1
endif

ifeq ($(MAKECMDGOALS),)
  KBUILD_MODULES := 1
endif

export KBUILD_MODULES KBUILD_BUILTIN

ifdef need-config
include include/config/auto.conf
endif

ifeq ($(KBUILD_EXTMOD),)
# Objects we will link into vmlinux / subdirs we need to visit
core-y		:=
drivers-y	:=
libs-y		:= lib/
endif # KBUILD_EXTMOD

# The all: target is the default when no target is given on the
# command line.
# This allow a user to issue only 'make' to build a kernel including modules
# Defaults to vmlinux, but the arch makefile usually adds further targets
all: vmlinux

CFLAGS_GCOV	:= -fprofile-arcs -ftest-coverage
ifdef CONFIG_CC_IS_GCC
CFLAGS_GCOV	+= -fno-tree-loop-im
endif
export CFLAGS_GCOV

# The arch Makefiles can override CC_FLAGS_FTRACE. We may also append it later.
ifdef CONFIG_FUNCTION_TRACER
  CC_FLAGS_FTRACE := -pg
endif

include $(srctree)/arch/$(SRCARCH)/Makefile

ifdef need-config
ifdef may-sync-config
# Read in dependencies to all Kconfig* files, make sure to run syncconfig if
# changes are detected. This should be included after arch/$(SRCARCH)/Makefile
# because some architectures define CROSS_COMPILE there.
include include/config/auto.conf.cmd

$(KCONFIG_CONFIG):
	@echo >&2 '***'
	@echo >&2 '*** Configuration file "$@" not found!'
	@echo >&2 '***'
	@echo >&2 '*** Please run some configurator (e.g. "make oldconfig" or'
	@echo >&2 '*** "make menuconfig" or "make xconfig").'
	@echo >&2 '***'
	@/bin/false

# The actual configuration files used during the build are stored in
# include/generated/ and include/config/. Update them if .config is newer than
# include/config/auto.conf (which mirrors .config).
#
# This exploits the 'multi-target pattern rule' trick.
# The syncconfig should be executed only once to make all the targets.
# (Note: use the grouped target '&:' when we bump to GNU Make 4.3)
#
# Do not use $(call cmd,...) here. That would suppress prompts from syncconfig,
# so you cannot notice that Kconfig is waiting for the user input.
%/config/auto.conf %/config/auto.conf.cmd %/generated/autoconf.h %/generated/rustc_cfg: $(KCONFIG_CONFIG)
	$(Q)$(kecho) "  SYNC    $@"
	$(Q)$(MAKE) -f $(srctree)/Makefile syncconfig
else # !may-sync-config
# External modules and some install targets need include/generated/autoconf.h
# and include/config/auto.conf but do not care if they are up-to-date.
# Use auto.conf to trigger the test
PHONY += include/config/auto.conf

include/config/auto.conf:
	@test -e include/generated/autoconf.h -a -e $@ || (		\
	echo >&2;							\
	echo >&2 "  ERROR: Kernel configuration is invalid.";		\
	echo >&2 "         include/generated/autoconf.h or $@ are missing.";\
	echo >&2 "         Run 'make oldconfig && make prepare' on kernel src to fix it.";	\
	echo >&2 ;							\
	/bin/false)

endif # may-sync-config
endif # need-config

KBUILD_CFLAGS	+= -fno-delete-null-pointer-checks
KBUILD_CFLAGS	+= $(call cc-disable-warning,frame-address,)
KBUILD_CFLAGS	+= $(call cc-disable-warning, format-truncation)
KBUILD_CFLAGS	+= $(call cc-disable-warning, format-overflow)
KBUILD_CFLAGS	+= $(call cc-disable-warning, address-of-packed-member)

ifdef CONFIG_CC_OPTIMIZE_FOR_PERFORMANCE
KBUILD_CFLAGS += -O2
KBUILD_RUSTFLAGS += -Copt-level=2
else ifdef CONFIG_CC_OPTIMIZE_FOR_SIZE
KBUILD_CFLAGS += -Os
KBUILD_RUSTFLAGS += -Copt-level=s
endif

# Always set `debug-assertions` and `overflow-checks` because their default
# depends on `opt-level` and `debug-assertions`, respectively.
KBUILD_RUSTFLAGS += -Cdebug-assertions=$(if $(CONFIG_RUST_DEBUG_ASSERTIONS),y,n)
KBUILD_RUSTFLAGS += -Coverflow-checks=$(if $(CONFIG_RUST_OVERFLOW_CHECKS),y,n)

# Tell gcc to never replace conditional load with a non-conditional one
ifdef CONFIG_CC_IS_GCC
# gcc-10 renamed --param=allow-store-data-races=0 to
# -fno-allow-store-data-races.
KBUILD_CFLAGS	+= $(call cc-option,--param=allow-store-data-races=0)
KBUILD_CFLAGS	+= $(call cc-option,-fno-allow-store-data-races)
endif

ifdef CONFIG_READABLE_ASM
# Disable optimizations that make assembler listings hard to read.
# reorder blocks reorders the control in the function
# ipa clone creates specialized cloned functions
# partial inlining inlines only parts of functions
KBUILD_CFLAGS += -fno-reorder-blocks -fno-ipa-cp-clone -fno-partial-inlining
endif

ifneq ($(CONFIG_FRAME_WARN),0)
KBUILD_CFLAGS += -Wframe-larger-than=$(CONFIG_FRAME_WARN)
endif

stackp-flags-y                                    := -fno-stack-protector
stackp-flags-$(CONFIG_STACKPROTECTOR)             := -fstack-protector
stackp-flags-$(CONFIG_STACKPROTECTOR_STRONG)      := -fstack-protector-strong

KBUILD_CFLAGS += $(stackp-flags-y)

KBUILD_CFLAGS-$(CONFIG_WERROR) += -Werror
KBUILD_CFLAGS-$(CONFIG_CC_NO_ARRAY_BOUNDS) += -Wno-array-bounds

KBUILD_RUSTFLAGS-$(CONFIG_WERROR) += -Dwarnings
KBUILD_RUSTFLAGS += $(KBUILD_RUSTFLAGS-y)

ifdef CONFIG_CC_IS_CLANG
KBUILD_CPPFLAGS += -Qunused-arguments
# The kernel builds with '-std=gnu11' so use of GNU extensions is acceptable.
KBUILD_CFLAGS += -Wno-gnu
else

# gcc inanely warns about local variables called 'main'
KBUILD_CFLAGS += -Wno-main
endif

# These warnings generated too much noise in a regular build.
# Use make W=1 to enable them (see scripts/Makefile.extrawarn)
KBUILD_CFLAGS += $(call cc-disable-warning, unused-but-set-variable)
KBUILD_CFLAGS += $(call cc-disable-warning, unused-const-variable)

# These result in bogus false positives
KBUILD_CFLAGS += $(call cc-disable-warning, dangling-pointer)

ifdef CONFIG_FRAME_POINTER
KBUILD_CFLAGS	+= -fno-omit-frame-pointer -fno-optimize-sibling-calls
KBUILD_RUSTFLAGS += -Cforce-frame-pointers=y
else
# Some targets (ARM with Thumb2, for example), can't be built with frame
# pointers.  For those, we don't have FUNCTION_TRACER automatically
# select FRAME_POINTER.  However, FUNCTION_TRACER adds -pg, and this is
# incompatible with -fomit-frame-pointer with current GCC, so we don't use
# -fomit-frame-pointer with FUNCTION_TRACER.
# In the Rust target specification, "frame-pointer" is set explicitly
# to "may-omit".
ifndef CONFIG_FUNCTION_TRACER
KBUILD_CFLAGS	+= -fomit-frame-pointer
endif
endif

# Initialize all stack variables with a 0xAA pattern.
ifdef CONFIG_INIT_STACK_ALL_PATTERN
KBUILD_CFLAGS	+= -ftrivial-auto-var-init=pattern
endif

# Initialize all stack variables with a zero value.
ifdef CONFIG_INIT_STACK_ALL_ZERO
KBUILD_CFLAGS	+= -ftrivial-auto-var-init=zero
ifdef CONFIG_CC_HAS_AUTO_VAR_INIT_ZERO_ENABLER
# https://github.com/llvm/llvm-project/issues/44842
KBUILD_CFLAGS	+= -enable-trivial-auto-var-init-zero-knowing-it-will-be-removed-from-clang
endif
endif

# While VLAs have been removed, GCC produces unreachable stack probes
# for the randomize_kstack_offset feature. Disable it for all compilers.
KBUILD_CFLAGS	+= $(call cc-option, -fno-stack-clash-protection)

# Clear used registers at func exit (to reduce data lifetime and ROP gadgets).
ifdef CONFIG_ZERO_CALL_USED_REGS
KBUILD_CFLAGS	+= -fzero-call-used-regs=used-gpr
endif

ifdef CONFIG_FUNCTION_TRACER
ifdef CONFIG_FTRACE_MCOUNT_USE_CC
  CC_FLAGS_FTRACE	+= -mrecord-mcount
  ifdef CONFIG_HAVE_NOP_MCOUNT
    ifeq ($(call cc-option-yn, -mnop-mcount),y)
      CC_FLAGS_FTRACE	+= -mnop-mcount
      CC_FLAGS_USING	+= -DCC_USING_NOP_MCOUNT
    endif
  endif
endif
ifdef CONFIG_FTRACE_MCOUNT_USE_OBJTOOL
  CC_FLAGS_USING	+= -DCC_USING_NOP_MCOUNT
endif
ifdef CONFIG_FTRACE_MCOUNT_USE_RECORDMCOUNT
  ifdef CONFIG_HAVE_C_RECORDMCOUNT
    BUILD_C_RECORDMCOUNT := y
    export BUILD_C_RECORDMCOUNT
  endif
endif
ifdef CONFIG_HAVE_FENTRY
  # s390-linux-gnu-gcc did not support -mfentry until gcc-9.
  ifeq ($(call cc-option-yn, -mfentry),y)
    CC_FLAGS_FTRACE	+= -mfentry
    CC_FLAGS_USING	+= -DCC_USING_FENTRY
  endif
endif
export CC_FLAGS_FTRACE
KBUILD_CFLAGS	+= $(CC_FLAGS_FTRACE) $(CC_FLAGS_USING)
KBUILD_AFLAGS	+= $(CC_FLAGS_USING)
endif

# We trigger additional mismatches with less inlining
ifdef CONFIG_DEBUG_SECTION_MISMATCH
KBUILD_CFLAGS += -fno-inline-functions-called-once
endif

# `rustc`'s `-Zfunction-sections` applies to data too (as of 1.59.0).
ifdef CONFIG_LD_DEAD_CODE_DATA_ELIMINATION
KBUILD_CFLAGS_KERNEL += -ffunction-sections -fdata-sections
KBUILD_RUSTFLAGS_KERNEL += -Zfunction-sections=y
LDFLAGS_vmlinux += --gc-sections
endif

ifdef CONFIG_SHADOW_CALL_STACK
ifndef CONFIG_DYNAMIC_SCS
CC_FLAGS_SCS	:= -fsanitize=shadow-call-stack
KBUILD_CFLAGS	+= $(CC_FLAGS_SCS)
endif
export CC_FLAGS_SCS
endif

ifdef CONFIG_LTO_CLANG
ifdef CONFIG_LTO_CLANG_THIN
CC_FLAGS_LTO	:= -flto=thin -fsplit-lto-unit
KBUILD_LDFLAGS	+= --thinlto-cache-dir=$(extmod_prefix).thinlto-cache
else
CC_FLAGS_LTO	:= -flto
endif
CC_FLAGS_LTO	+= -fvisibility=hidden

# Limit inlining across translation units to reduce binary size
KBUILD_LDFLAGS += -mllvm -import-instr-limit=5

# Check for frame size exceeding threshold during prolog/epilog insertion
# when using lld < 13.0.0.
ifneq ($(CONFIG_FRAME_WARN),0)
ifeq ($(shell test $(CONFIG_LLD_VERSION) -lt 130000; echo $$?),0)
KBUILD_LDFLAGS	+= -plugin-opt=-warn-stack-size=$(CONFIG_FRAME_WARN)
endif
endif
endif

ifdef CONFIG_LTO
KBUILD_CFLAGS	+= -fno-lto $(CC_FLAGS_LTO)
KBUILD_AFLAGS	+= -fno-lto
export CC_FLAGS_LTO
endif

ifdef CONFIG_CFI_CLANG
CC_FLAGS_CFI	:= -fsanitize=kcfi
KBUILD_CFLAGS	+= $(CC_FLAGS_CFI)
export CC_FLAGS_CFI
endif

ifdef CONFIG_DEBUG_FORCE_FUNCTION_ALIGN_64B
KBUILD_CFLAGS += -falign-functions=64
endif

# arch Makefile may override CC so keep this after arch Makefile is included
NOSTDINC_FLAGS += -nostdinc

# warn about C99 declaration after statement
KBUILD_CFLAGS += -Wdeclaration-after-statement

# Variable Length Arrays (VLAs) should not be used anywhere in the kernel
KBUILD_CFLAGS += -Wvla

# disable pointer signed / unsigned warnings in gcc 4.0
KBUILD_CFLAGS += -Wno-pointer-sign

# In order to make sure new function cast mismatches are not introduced
# in the kernel (to avoid tripping CFI checking), the kernel should be
# globally built with -Wcast-function-type.
KBUILD_CFLAGS += $(call cc-option, -Wcast-function-type)

# disable stringop warnings in gcc 8+
KBUILD_CFLAGS += $(call cc-disable-warning, stringop-truncation)

# We'll want to enable this eventually, but it's not going away for 5.7 at least
KBUILD_CFLAGS += $(call cc-disable-warning, stringop-overflow)

# Another good warning that we'll want to enable eventually
KBUILD_CFLAGS += $(call cc-disable-warning, restrict)

# Enabled with W=2, disabled by default as noisy
ifdef CONFIG_CC_IS_GCC
KBUILD_CFLAGS += -Wno-maybe-uninitialized
endif

# The allocators already balk at large sizes, so silence the compiler
# warnings for bounds checks involving those possible values. While
# -Wno-alloc-size-larger-than would normally be used here, earlier versions
# of gcc (<9.1) weirdly don't handle the option correctly when _other_
# warnings are produced (?!). Using -Walloc-size-larger-than=SIZE_MAX
# doesn't work (as it is documented to), silently resolving to "0" prior to
# version 9.1 (and producing an error more recently). Numeric values larger
# than PTRDIFF_MAX also don't work prior to version 9.1, which are silently
# ignored, continuing to default to PTRDIFF_MAX. So, left with no other
# choice, we must perform a versioned check to disable this warning.
# https://lore.kernel.org/lkml/20210824115859.187f272f@canb.auug.org.au
KBUILD_CFLAGS-$(call gcc-min-version, 90100) += -Wno-alloc-size-larger-than
KBUILD_CFLAGS += $(KBUILD_CFLAGS-y) $(CONFIG_CC_IMPLICIT_FALLTHROUGH)

# disable invalid "can't wrap" optimizations for signed / pointers
KBUILD_CFLAGS	+= -fno-strict-overflow

# Make sure -fstack-check isn't enabled (like gentoo apparently did)
KBUILD_CFLAGS  += -fno-stack-check

# conserve stack if available
ifdef CONFIG_CC_IS_GCC
KBUILD_CFLAGS   += -fconserve-stack
endif

# Prohibit date/time macros, which would make the build non-deterministic
KBUILD_CFLAGS   += -Werror=date-time

# enforce correct pointer usage
KBUILD_CFLAGS   += $(call cc-option,-Werror=incompatible-pointer-types)

# Require designated initializers for all marked structures
KBUILD_CFLAGS   += $(call cc-option,-Werror=designated-init)

# change __FILE__ to the relative path from the srctree
KBUILD_CPPFLAGS += $(call cc-option,-fmacro-prefix-map=$(srctree)/=)

# include additional Makefiles when needed
include-y			:= scripts/Makefile.extrawarn
include-$(CONFIG_DEBUG_INFO)	+= scripts/Makefile.debug
include-$(CONFIG_KASAN)		+= scripts/Makefile.kasan
include-$(CONFIG_KCSAN)		+= scripts/Makefile.kcsan
include-$(CONFIG_KMSAN)		+= scripts/Makefile.kmsan
include-$(CONFIG_UBSAN)		+= scripts/Makefile.ubsan
include-$(CONFIG_KCOV)		+= scripts/Makefile.kcov
include-$(CONFIG_RANDSTRUCT)	+= scripts/Makefile.randstruct
include-$(CONFIG_GCC_PLUGINS)	+= scripts/Makefile.gcc-plugins

include $(addprefix $(srctree)/, $(include-y))

# scripts/Makefile.gcc-plugins is intentionally included last.
# Do not add $(call cc-option,...) below this line. When you build the kernel
# from the clean source tree, the GCC plugins do not exist at this point.

# Add user supplied CPPFLAGS, AFLAGS, CFLAGS and RUSTFLAGS as the last assignments
KBUILD_CPPFLAGS += $(KCPPFLAGS)
KBUILD_AFLAGS   += $(KAFLAGS)
KBUILD_CFLAGS   += $(KCFLAGS)
KBUILD_RUSTFLAGS += $(KRUSTFLAGS)

KBUILD_LDFLAGS_MODULE += --build-id=sha1
LDFLAGS_vmlinux += --build-id=sha1

KBUILD_LDFLAGS	+= -z noexecstack
ifeq ($(CONFIG_LD_IS_BFD),y)
KBUILD_LDFLAGS	+= $(call ld-option,--no-warn-rwx-segments)
endif

ifeq ($(CONFIG_STRIP_ASM_SYMS),y)
LDFLAGS_vmlinux	+= -X
endif

ifeq ($(CONFIG_RELR),y)
LDFLAGS_vmlinux	+= --pack-dyn-relocs=relr --use-android-relr-tags
endif

# We never want expected sections to be placed heuristically by the
# linker. All sections should be explicitly named in the linker script.
ifdef CONFIG_LD_ORPHAN_WARN
LDFLAGS_vmlinux += --orphan-handling=warn
endif

# Align the bit size of userspace programs with the kernel
KBUILD_USERCFLAGS  += $(filter -m32 -m64 --target=%, $(KBUILD_CFLAGS))
KBUILD_USERLDFLAGS += $(filter -m32 -m64 --target=%, $(KBUILD_CFLAGS))

# make the checker run with the right architecture
CHECKFLAGS += --arch=$(ARCH)

# insure the checker run with the right endianness
CHECKFLAGS += $(if $(CONFIG_CPU_BIG_ENDIAN),-mbig-endian,-mlittle-endian)

# the checker needs the correct machine size
CHECKFLAGS += $(if $(CONFIG_64BIT),-m64,-m32)

# Default kernel image to build when no specific target is given.
# KBUILD_IMAGE may be overruled on the command line or
# set in the environment
# Also any assignments in arch/$(ARCH)/Makefile take precedence over
# this default value
export KBUILD_IMAGE ?= vmlinux

#
# INSTALL_PATH specifies where to place the updated kernel and system map
# images. Default is /boot, but you can set it to other values
export	INSTALL_PATH ?= /boot

#
# INSTALL_DTBS_PATH specifies a prefix for relocations required by build roots.
# Like INSTALL_MOD_PATH, it isn't defined in the Makefile, but can be passed as
# an argument if needed. Otherwise it defaults to the kernel install path
#
export INSTALL_DTBS_PATH ?= $(INSTALL_PATH)/dtbs/$(KERNELRELEASE)

#
# INSTALL_MOD_PATH specifies a prefix to MODLIB for module directory
# relocations required by build roots.  This is not defined in the
# makefile but the argument can be passed to make if needed.
#

MODLIB	= $(INSTALL_MOD_PATH)/lib/modules/$(KERNELRELEASE)
export MODLIB

PHONY += prepare0

export extmod_prefix = $(if $(KBUILD_EXTMOD),$(KBUILD_EXTMOD)/)
export MODORDER := $(extmod_prefix)modules.order
export MODULES_NSDEPS := $(extmod_prefix)modules.nsdeps

ifeq ($(KBUILD_EXTMOD),)

build-dir	:= .
clean-dirs	:= $(sort . Documentation \
		     $(patsubst %/,%,$(filter %/, $(core-) \
			$(drivers-) $(libs-))))

export ARCH_CORE	:= $(core-y)
export ARCH_LIB		:= $(filter %/, $(libs-y))
export ARCH_DRIVERS	:= $(drivers-y) $(drivers-m)
# Externally visible symbols (used by link-vmlinux.sh)

KBUILD_VMLINUX_OBJS := ./built-in.a
ifdef CONFIG_MODULES
KBUILD_VMLINUX_OBJS += $(patsubst %/, %/lib.a, $(filter %/, $(libs-y)))
KBUILD_VMLINUX_LIBS := $(filter-out %/, $(libs-y))
else
KBUILD_VMLINUX_LIBS := $(patsubst %/,%/lib.a, $(libs-y))
endif

export KBUILD_VMLINUX_LIBS
export KBUILD_LDS          := arch/$(SRCARCH)/kernel/vmlinux.lds

# Recurse until adjust_autoksyms.sh is satisfied
PHONY += autoksyms_recursive
ifdef CONFIG_TRIM_UNUSED_KSYMS
# For the kernel to actually contain only the needed exported symbols,
# we have to build modules as well to determine what those symbols are.
# (this can be evaluated only once include/config/auto.conf has been included)
KBUILD_MODULES := 1

autoksyms_recursive: $(build-dir) modules.order
	$(Q)$(CONFIG_SHELL) $(srctree)/scripts/adjust_autoksyms.sh \
	  "$(MAKE) -f $(srctree)/Makefile autoksyms_recursive"
endif

autoksyms_h := $(if $(CONFIG_TRIM_UNUSED_KSYMS), include/generated/autoksyms.h)

quiet_cmd_autoksyms_h = GEN     $@
      cmd_autoksyms_h = mkdir -p $(dir $@); \
			$(CONFIG_SHELL) $(srctree)/scripts/gen_autoksyms.sh $@

$(autoksyms_h):
	$(call cmd,autoksyms_h)

# '$(AR) mPi' needs 'T' to workaround the bug of llvm-ar <= 14
quiet_cmd_ar_vmlinux.a = AR      $@
      cmd_ar_vmlinux.a = \
	rm -f $@; \
	$(AR) cDPrST $@ $(KBUILD_VMLINUX_OBJS); \
	$(AR) mPiT $$($(AR) t $@ | sed -n 1p) $@ $$($(AR) t $@ | grep -F -f $(srctree)/scripts/head-object-list.txt)

targets += vmlinux.a
vmlinux.a: $(KBUILD_VMLINUX_OBJS) scripts/head-object-list.txt autoksyms_recursive FORCE
	$(call if_changed,ar_vmlinux.a)

PHONY += vmlinux_o
vmlinux_o: vmlinux.a $(KBUILD_VMLINUX_LIBS)
	$(Q)$(MAKE) -f $(srctree)/scripts/Makefile.vmlinux_o

vmlinux.o modules.builtin.modinfo modules.builtin: vmlinux_o
	@:

PHONY += vmlinux
vmlinux: vmlinux.o $(KBUILD_LDS) modpost
	$(Q)$(MAKE) -f $(srctree)/scripts/Makefile.vmlinux

# The actual objects are generated when descending,
# make sure no implicit rule kicks in
$(sort $(KBUILD_LDS) $(KBUILD_VMLINUX_OBJS) $(KBUILD_VMLINUX_LIBS)): . ;

filechk_kernel.release = \
	echo "$(KERNELVERSION)$$($(CONFIG_SHELL) $(srctree)/scripts/setlocalversion $(srctree))"

# Store (new) KERNELRELEASE string in include/config/kernel.release
include/config/kernel.release: FORCE
	$(call filechk,kernel.release)

# Additional helpers built in scripts/
# Carefully list dependencies so we do not try to build scripts twice
# in parallel
PHONY += scripts
scripts: scripts_basic scripts_dtc
	$(Q)$(MAKE) $(build)=$(@)

# Things we need to do before we recursively start building the kernel
# or the modules are listed in "prepare".
# A multi level approach is used. prepareN is processed before prepareN-1.
# archprepare is used in arch Makefiles and when processed asm symlink,
# version.h and scripts_basic is processed / created.

PHONY += prepare archprepare

archprepare: outputmakefile archheaders archscripts scripts include/config/kernel.release \
	asm-generic $(version_h) $(autoksyms_h) include/generated/utsrelease.h \
	include/generated/compile.h include/generated/autoconf.h remove-stale-files

prepare0: archprepare
	$(Q)$(MAKE) $(build)=scripts/mod
	$(Q)$(MAKE) $(build)=. prepare

# All the preparing..
prepare: prepare0
ifdef CONFIG_RUST
	$(Q)$(CONFIG_SHELL) $(srctree)/scripts/rust_is_available.sh -v
	$(Q)$(MAKE) $(build)=rust
endif

PHONY += remove-stale-files
remove-stale-files:
	$(Q)$(srctree)/scripts/remove-stale-files

# Support for using generic headers in asm-generic
asm-generic := -f $(srctree)/scripts/Makefile.asm-generic obj

PHONY += asm-generic uapi-asm-generic
asm-generic: uapi-asm-generic
	$(Q)$(MAKE) $(asm-generic)=arch/$(SRCARCH)/include/generated/asm \
	generic=include/asm-generic
uapi-asm-generic:
	$(Q)$(MAKE) $(asm-generic)=arch/$(SRCARCH)/include/generated/uapi/asm \
	generic=include/uapi/asm-generic

# Generate some files
# ---------------------------------------------------------------------------

# KERNELRELEASE can change from a few different places, meaning version.h
# needs to be updated, so this check is forced on all builds

uts_len := 64
define filechk_utsrelease.h
	if [ `echo -n "$(KERNELRELEASE)" | wc -c ` -gt $(uts_len) ]; then \
	  echo '"$(KERNELRELEASE)" exceeds $(uts_len) characters' >&2;    \
	  exit 1;                                                         \
	fi;                                                               \
	echo \#define UTS_RELEASE \"$(KERNELRELEASE)\"
endef

define filechk_version.h
	if [ $(SUBLEVEL) -gt 255 ]; then                                 \
		echo \#define LINUX_VERSION_CODE $(shell                 \
		expr $(VERSION) \* 65536 + $(PATCHLEVEL) \* 256 + 255); \
	else                                                             \
		echo \#define LINUX_VERSION_CODE $(shell                 \
		expr $(VERSION) \* 65536 + $(PATCHLEVEL) \* 256 + $(SUBLEVEL)); \
	fi;                                                              \
	echo '#define KERNEL_VERSION(a,b,c) (((a) << 16) + ((b) << 8) +  \
	((c) > 255 ? 255 : (c)))';                                       \
	echo \#define LINUX_VERSION_MAJOR $(VERSION);                    \
	echo \#define LINUX_VERSION_PATCHLEVEL $(PATCHLEVEL);            \
	echo \#define LINUX_VERSION_SUBLEVEL $(SUBLEVEL)
endef

$(version_h): PATCHLEVEL := $(or $(PATCHLEVEL), 0)
$(version_h): SUBLEVEL := $(or $(SUBLEVEL), 0)
$(version_h): FORCE
	$(call filechk,version.h)

include/generated/utsrelease.h: include/config/kernel.release FORCE
	$(call filechk,utsrelease.h)

filechk_compile.h = $(srctree)/scripts/mkcompile_h \
	"$(UTS_MACHINE)" "$(CONFIG_CC_VERSION_TEXT)" "$(LD)"

include/generated/compile.h: FORCE
	$(call filechk,compile.h)

PHONY += headerdep
headerdep:
	$(Q)find $(srctree)/include/ -name '*.h' | xargs --max-args 1 \
	$(srctree)/scripts/headerdep.pl -I$(srctree)/include

# ---------------------------------------------------------------------------
# Kernel headers

#Default location for installed headers
export INSTALL_HDR_PATH = $(objtree)/usr

quiet_cmd_headers_install = INSTALL $(INSTALL_HDR_PATH)/include
      cmd_headers_install = \
	mkdir -p $(INSTALL_HDR_PATH); \
	rsync -mrl --include='*/' --include='*\.h' --exclude='*' \
	usr/include $(INSTALL_HDR_PATH)

PHONY += headers_install
headers_install: headers
	$(call cmd,headers_install)

PHONY += archheaders archscripts

hdr-inst := -f $(srctree)/scripts/Makefile.headersinst obj

PHONY += headers
headers: $(version_h) scripts_unifdef uapi-asm-generic archheaders archscripts
	$(if $(filter um, $(SRCARCH)), $(error Headers not exportable for UML))
	$(Q)$(MAKE) $(hdr-inst)=include/uapi
	$(Q)$(MAKE) $(hdr-inst)=arch/$(SRCARCH)/include/uapi

ifdef CONFIG_HEADERS_INSTALL
prepare: headers
endif

PHONY += scripts_unifdef
scripts_unifdef: scripts_basic
	$(Q)$(MAKE) $(build)=scripts scripts/unifdef

# ---------------------------------------------------------------------------
# Install

# Many distributions have the custom install script, /sbin/installkernel.
# If DKMS is installed, 'make install' will eventually recurse back
# to this Makefile to build and install external modules.
# Cancel sub_make_done so that options such as M=, V=, etc. are parsed.

quiet_cmd_install = INSTALL $(INSTALL_PATH)
      cmd_install = unset sub_make_done; $(srctree)/scripts/install.sh

# ---------------------------------------------------------------------------
# Tools

ifdef CONFIG_OBJTOOL
prepare: tools/objtool
endif

ifdef CONFIG_BPF
ifdef CONFIG_DEBUG_INFO_BTF
prepare: tools/bpf/resolve_btfids
endif
endif

PHONY += resolve_btfids_clean

resolve_btfids_O = $(abspath $(objtree))/tools/bpf/resolve_btfids

# tools/bpf/resolve_btfids directory might not exist
# in output directory, skip its clean in that case
resolve_btfids_clean:
ifneq ($(wildcard $(resolve_btfids_O)),)
	$(Q)$(MAKE) -sC $(srctree)/tools/bpf/resolve_btfids O=$(resolve_btfids_O) clean
endif

# Clear a bunch of variables before executing the submake
ifeq ($(quiet),silent_)
tools_silent=s
endif

tools/: FORCE
	$(Q)mkdir -p $(objtree)/tools
	$(Q)$(MAKE) LDFLAGS= MAKEFLAGS="$(tools_silent) $(filter --j% -j,$(MAKEFLAGS))" O=$(abspath $(objtree)) subdir=tools -C $(srctree)/tools/

tools/%: FORCE
	$(Q)mkdir -p $(objtree)/tools
	$(Q)$(MAKE) LDFLAGS= MAKEFLAGS="$(tools_silent) $(filter --j% -j,$(MAKEFLAGS))" O=$(abspath $(objtree)) subdir=tools -C $(srctree)/tools/ $*

# ---------------------------------------------------------------------------
# Kernel selftest

PHONY += kselftest
kselftest: headers
	$(Q)$(MAKE) -C $(srctree)/tools/testing/selftests run_tests

kselftest-%: headers FORCE
	$(Q)$(MAKE) -C $(srctree)/tools/testing/selftests $*

PHONY += kselftest-merge
kselftest-merge:
	$(if $(wildcard $(objtree)/.config),, $(error No .config exists, config your kernel first!))
	$(Q)find $(srctree)/tools/testing/selftests -name config | \
		xargs $(srctree)/scripts/kconfig/merge_config.sh -m $(objtree)/.config
	$(Q)$(MAKE) -f $(srctree)/Makefile olddefconfig

# ---------------------------------------------------------------------------
# Devicetree files

ifneq ($(wildcard $(srctree)/arch/$(SRCARCH)/boot/dts/),)
dtstree := arch/$(SRCARCH)/boot/dts
endif

ifneq ($(dtstree),)

%.dtb: dtbs_prepare
	$(Q)$(MAKE) $(build)=$(dtstree) $(dtstree)/$@

%.dtbo: dtbs_prepare
	$(Q)$(MAKE) $(build)=$(dtstree) $(dtstree)/$@

PHONY += dtbs dtbs_prepare dtbs_install dtbs_check
dtbs: dtbs_prepare
	$(Q)$(MAKE) $(build)=$(dtstree)

# include/config/kernel.release is actually needed when installing DTBs because
# INSTALL_DTBS_PATH contains $(KERNELRELEASE). However, we do not want to make
# dtbs_install depend on it as dtbs_install may run as root.
dtbs_prepare: include/config/kernel.release scripts_dtc

ifneq ($(filter dtbs_check, $(MAKECMDGOALS)),)
export CHECK_DTBS=y
dtbs: dt_binding_check
endif

dtbs_check: dtbs

dtbs_install:
	$(Q)$(MAKE) $(dtbinst)=$(dtstree) dst=$(INSTALL_DTBS_PATH)

ifdef CONFIG_OF_EARLY_FLATTREE
all: dtbs
endif

endif

PHONY += scripts_dtc
scripts_dtc: scripts_basic
	$(Q)$(MAKE) $(build)=scripts/dtc

ifneq ($(filter dt_binding_check, $(MAKECMDGOALS)),)
export CHECK_DT_BINDING=y
endif

PHONY += dt_binding_check
dt_binding_check: scripts_dtc
	$(Q)$(MAKE) $(build)=Documentation/devicetree/bindings

PHONY += dt_compatible_check
dt_compatible_check: dt_binding_check
	$(Q)$(MAKE) $(build)=Documentation/devicetree/bindings $@

# ---------------------------------------------------------------------------
# Modules

ifdef CONFIG_MODULES

# By default, build modules as well

all: modules

# When we're building modules with modversions, we need to consider
# the built-in objects during the descend as well, in order to
# make sure the checksums are up to date before we record them.
ifdef CONFIG_MODVERSIONS
  KBUILD_BUILTIN := 1
endif

# Build modules
#

# *.ko are usually independent of vmlinux, but CONFIG_DEBUG_INFOBTF_MODULES
# is an exception.
ifdef CONFIG_DEBUG_INFO_BTF_MODULES
modules: vmlinux
endif

modules: modules_prepare

# Target to prepare building external modules
modules_prepare: prepare
	$(Q)$(MAKE) $(build)=scripts scripts/module.lds

export modules_sign_only :=

ifeq ($(CONFIG_MODULE_SIG),y)
PHONY += modules_sign
modules_sign: modules_install
	@:

# modules_sign is a subset of modules_install.
# 'make modules_install modules_sign' is equivalent to 'make modules_install'.
ifeq ($(filter modules_install,$(MAKECMDGOALS)),)
modules_sign_only := y
endif
endif

modinst_pre :=
ifneq ($(filter modules_install,$(MAKECMDGOALS)),)
modinst_pre := __modinst_pre
endif

modules_install: $(modinst_pre)
PHONY += __modinst_pre
__modinst_pre:
	@rm -rf $(MODLIB)/kernel
	@rm -f $(MODLIB)/source
	@mkdir -p $(MODLIB)/kernel
	@ln -s $(abspath $(srctree)) $(MODLIB)/source
	@if [ ! $(objtree) -ef  $(MODLIB)/build ]; then \
		rm -f $(MODLIB)/build ; \
		ln -s $(CURDIR) $(MODLIB)/build ; \
	fi
	@sed 's:^:kernel/:' modules.order > $(MODLIB)/modules.order
	@cp -f modules.builtin $(MODLIB)/
	@cp -f $(objtree)/modules.builtin.modinfo $(MODLIB)/

endif # CONFIG_MODULES

###
# Cleaning is done on three levels.
# make clean     Delete most generated files
#                Leave enough to build external modules
# make mrproper  Delete the current configuration, and all generated files
# make distclean Remove editor backup files, patch leftover files and the like

# Directories & files removed with 'make clean'
CLEAN_FILES += include/ksym vmlinux.symvers modules-only.symvers \
	       modules.builtin modules.builtin.modinfo modules.nsdeps \
	       compile_commands.json .thinlto-cache rust/test rust/doc \
	       .vmlinux.objs .vmlinux.export.c

# Directories & files removed with 'make mrproper'
MRPROPER_FILES += include/config include/generated          \
		  arch/$(SRCARCH)/include/generated .objdiff \
		  debian snap tar-install \
		  .config .config.old .version \
		  Module.symvers \
		  certs/signing_key.pem \
		  certs/x509.genkey \
		  vmlinux-gdb.py \
		  *.spec \
		  rust/target.json rust/libmacros.so

# clean - Delete most, but leave enough to build external modules
#
clean: rm-files := $(CLEAN_FILES)

PHONY += archclean vmlinuxclean

vmlinuxclean:
	$(Q)$(CONFIG_SHELL) $(srctree)/scripts/link-vmlinux.sh clean
	$(Q)$(if $(ARCH_POSTLINK), $(MAKE) -f $(ARCH_POSTLINK) clean)

clean: archclean vmlinuxclean resolve_btfids_clean

# mrproper - Delete all generated files, including .config
#
mrproper: rm-files := $(wildcard $(MRPROPER_FILES))
mrproper-dirs      := $(addprefix _mrproper_,scripts)

PHONY += $(mrproper-dirs) mrproper
$(mrproper-dirs):
	$(Q)$(MAKE) $(clean)=$(patsubst _mrproper_%,%,$@)

mrproper: clean $(mrproper-dirs)
	$(call cmd,rmfiles)
	@find . $(RCS_FIND_IGNORE) \
		\( -name '*.rmeta' \) \
		-type f -print | xargs rm -f

# distclean
#
PHONY += distclean

distclean: mrproper
	@find . $(RCS_FIND_IGNORE) \
		\( -name '*.orig' -o -name '*.rej' -o -name '*~' \
		-o -name '*.bak' -o -name '#*#' -o -name '*%' \
		-o -name 'core' -o -name tags -o -name TAGS -o -name 'cscope*' \
		-o -name GPATH -o -name GRTAGS -o -name GSYMS -o -name GTAGS \) \
		-type f -print | xargs rm -f


# Packaging of the kernel to various formats
# ---------------------------------------------------------------------------

%src-pkg: FORCE
	$(Q)$(MAKE) -f $(srctree)/scripts/Makefile.package $@
%pkg: include/config/kernel.release FORCE
	$(Q)$(MAKE) -f $(srctree)/scripts/Makefile.package $@

# Brief documentation of the typical targets used
# ---------------------------------------------------------------------------

boards := $(wildcard $(srctree)/arch/$(SRCARCH)/configs/*_defconfig)
boards := $(sort $(notdir $(boards)))
board-dirs := $(dir $(wildcard $(srctree)/arch/$(SRCARCH)/configs/*/*_defconfig))
board-dirs := $(sort $(notdir $(board-dirs:/=)))

PHONY += help
help:
	@echo  'Cleaning targets:'
	@echo  '  clean		  - Remove most generated files but keep the config and'
	@echo  '                    enough build support to build external modules'
	@echo  '  mrproper	  - Remove all generated files + config + various backup files'
	@echo  '  distclean	  - mrproper + remove editor backup and patch files'
	@echo  ''
	@echo  'Configuration targets:'
	@$(MAKE) -f $(srctree)/scripts/kconfig/Makefile help
	@echo  ''
	@echo  'Other generic targets:'
	@echo  '  all		  - Build all targets marked with [*]'
	@echo  '* vmlinux	  - Build the bare kernel'
	@echo  '* modules	  - Build all modules'
	@echo  '  modules_install - Install all modules to INSTALL_MOD_PATH (default: /)'
	@echo  '  dir/            - Build all files in dir and below'
	@echo  '  dir/file.[ois]  - Build specified target only'
	@echo  '  dir/file.ll     - Build the LLVM assembly file'
	@echo  '                    (requires compiler support for LLVM assembly generation)'
	@echo  '  dir/file.lst    - Build specified mixed source/assembly target only'
	@echo  '                    (requires a recent binutils and recent build (System.map))'
	@echo  '  dir/file.ko     - Build module including final link'
	@echo  '  modules_prepare - Set up for building external modules'
	@echo  '  tags/TAGS	  - Generate tags file for editors'
	@echo  '  cscope	  - Generate cscope index'
	@echo  '  gtags           - Generate GNU GLOBAL index'
	@echo  '  kernelrelease	  - Output the release version string (use with make -s)'
	@echo  '  kernelversion	  - Output the version stored in Makefile (use with make -s)'
	@echo  '  image_name	  - Output the image name (use with make -s)'
	@echo  '  headers_install - Install sanitised kernel headers to INSTALL_HDR_PATH'; \
	 echo  '                    (default: $(INSTALL_HDR_PATH))'; \
	 echo  ''
	@echo  'Static analysers:'
	@echo  '  checkstack      - Generate a list of stack hogs'
	@echo  '  versioncheck    - Sanity check on version.h usage'
	@echo  '  includecheck    - Check for duplicate included header files'
	@echo  '  export_report   - List the usages of all exported symbols'
	@echo  '  headerdep       - Detect inclusion cycles in headers'
	@echo  '  coccicheck      - Check with Coccinelle'
	@echo  '  clang-analyzer  - Check with clang static analyzer'
	@echo  '  clang-tidy      - Check with clang-tidy'
	@echo  ''
	@echo  'Tools:'
	@echo  '  nsdeps          - Generate missing symbol namespace dependencies'
	@echo  ''
	@echo  'Kernel selftest:'
	@echo  '  kselftest         - Build and run kernel selftest'
	@echo  '                      Build, install, and boot kernel before'
	@echo  '                      running kselftest on it'
	@echo  '                      Run as root for full coverage'
	@echo  '  kselftest-all     - Build kernel selftest'
	@echo  '  kselftest-install - Build and install kernel selftest'
	@echo  '  kselftest-clean   - Remove all generated kselftest files'
	@echo  '  kselftest-merge   - Merge all the config dependencies of'
	@echo  '		      kselftest to existing .config.'
	@echo  ''
	@echo  'Rust targets:'
	@echo  '  rustavailable   - Checks whether the Rust toolchain is'
	@echo  '		    available and, if not, explains why.'
	@echo  '  rustfmt	  - Reformat all the Rust code in the kernel'
	@echo  '  rustfmtcheck	  - Checks if all the Rust code in the kernel'
	@echo  '		    is formatted, printing a diff otherwise.'
	@echo  '  rustdoc	  - Generate Rust documentation'
	@echo  '		    (requires kernel .config)'
	@echo  '  rusttest        - Runs the Rust tests'
	@echo  '                    (requires kernel .config; downloads external repos)'
	@echo  '  rust-analyzer	  - Generate rust-project.json rust-analyzer support file'
	@echo  '		    (requires kernel .config)'
	@echo  '  dir/file.[os]   - Build specified target only'
	@echo  '  dir/file.rsi    - Build macro expanded source, similar to C preprocessing.'
	@echo  '                    Run with RUSTFMT=n to skip reformatting if needed.'
	@echo  '                    The output is not intended to be compilable.'
	@echo  '  dir/file.ll     - Build the LLVM assembly file'
	@echo  ''
	@$(if $(dtstree), \
		echo 'Devicetree:'; \
		echo '* dtbs             - Build device tree blobs for enabled boards'; \
		echo '  dtbs_install     - Install dtbs to $(INSTALL_DTBS_PATH)'; \
		echo '  dt_binding_check - Validate device tree binding documents'; \
		echo '  dtbs_check       - Validate device tree source files';\
		echo '')

	@echo 'Userspace tools targets:'
	@echo '  use "make tools/help"'
	@echo '  or  "cd tools; make help"'
	@echo  ''
	@echo  'Kernel packaging:'
	@$(MAKE) -f $(srctree)/scripts/Makefile.package help
	@echo  ''
	@echo  'Documentation targets:'
	@$(MAKE) -f $(srctree)/Documentation/Makefile dochelp
	@echo  ''
	@echo  'Architecture specific targets ($(SRCARCH)):'
	@$(or $(archhelp),\
		echo '  No architecture specific help defined for $(SRCARCH)')
	@echo  ''
	@$(if $(boards), \
		$(foreach b, $(boards), \
		printf "  %-27s - Build for %s\\n" $(b) $(subst _defconfig,,$(b));) \
		echo '')
	@$(if $(board-dirs), \
		$(foreach b, $(board-dirs), \
		printf "  %-16s - Show %s-specific targets\\n" help-$(b) $(b);) \
		printf "  %-16s - Show all of the above\\n" help-boards; \
		echo '')

	@echo  '  make V=0|1 [targets] 0 => quiet build (default), 1 => verbose build'
	@echo  '  make V=2   [targets] 2 => give reason for rebuild of target'
	@echo  '  make O=dir [targets] Locate all output files in "dir", including .config'
	@echo  '  make C=1   [targets] Check re-compiled c source with $$CHECK'
	@echo  '                       (sparse by default)'
	@echo  '  make C=2   [targets] Force check of all c source with $$CHECK'
	@echo  '  make RECORDMCOUNT_WARN=1 [targets] Warn about ignored mcount sections'
	@echo  '  make W=n   [targets] Enable extra build checks, n=1,2,3 where'
	@echo  '		1: warnings which may be relevant and do not occur too often'
	@echo  '		2: warnings which occur quite often but may still be relevant'
	@echo  '		3: more obscure warnings, can most likely be ignored'
	@echo  '		e: warnings are being treated as errors'
	@echo  '		Multiple levels can be combined with W=12 or W=123'
	@echo  ''
	@echo  'Execute "make" or "make all" to build all targets marked with [*] '
	@echo  'For further info see the ./README file'


help-board-dirs := $(addprefix help-,$(board-dirs))

help-boards: $(help-board-dirs)

boards-per-dir = $(sort $(notdir $(wildcard $(srctree)/arch/$(SRCARCH)/configs/$*/*_defconfig)))

$(help-board-dirs): help-%:
	@echo  'Architecture specific targets ($(SRCARCH) $*):'
	@$(if $(boards-per-dir), \
		$(foreach b, $(boards-per-dir), \
		printf "  %-24s - Build for %s\\n" $*/$(b) $(subst _defconfig,,$(b));) \
		echo '')


# Documentation targets
# ---------------------------------------------------------------------------
DOC_TARGETS := xmldocs latexdocs pdfdocs htmldocs epubdocs cleandocs \
	       linkcheckdocs dochelp refcheckdocs
PHONY += $(DOC_TARGETS)
$(DOC_TARGETS):
	$(Q)$(MAKE) $(build)=Documentation $@


# Rust targets
# ---------------------------------------------------------------------------

# "Is Rust available?" target
PHONY += rustavailable
rustavailable:
	$(Q)$(CONFIG_SHELL) $(srctree)/scripts/rust_is_available.sh -v && echo "Rust is available!"

# Documentation target
#
# Using the singular to avoid running afoul of `no-dot-config-targets`.
PHONY += rustdoc
rustdoc: prepare
	$(Q)$(MAKE) $(build)=rust $@

# Testing target
PHONY += rusttest
rusttest: prepare
	$(Q)$(MAKE) $(build)=rust $@

# Formatting targets
PHONY += rustfmt rustfmtcheck

# We skip `rust/alloc` since we want to minimize the diff w.r.t. upstream.
#
# We match using absolute paths since `find` does not resolve them
# when matching, which is a problem when e.g. `srctree` is `..`.
# We `grep` afterwards in order to remove the directory entry itself.
rustfmt:
	$(Q)find $(abs_srctree) -type f -name '*.rs' \
		-o -path $(abs_srctree)/rust/alloc -prune \
		-o -path $(abs_objtree)/rust/test -prune \
		| grep -Fv $(abs_srctree)/rust/alloc \
		| grep -Fv $(abs_objtree)/rust/test \
		| grep -Fv generated \
		| xargs $(RUSTFMT) $(rustfmt_flags)

rustfmtcheck: rustfmt_flags = --check
rustfmtcheck: rustfmt

# IDE support targets
PHONY += rust-analyzer
rust-analyzer:
	$(Q)$(MAKE) $(build)=rust $@

# Misc
# ---------------------------------------------------------------------------

PHONY += scripts_gdb
scripts_gdb: prepare0
	$(Q)$(MAKE) $(build)=scripts/gdb
	$(Q)ln -fsn $(abspath $(srctree)/scripts/gdb/vmlinux-gdb.py)

ifdef CONFIG_GDB_SCRIPTS
all: scripts_gdb
endif

else # KBUILD_EXTMOD

###
# External module support.
# When building external modules the kernel used as basis is considered
# read-only, and no consistency checks are made and the make
# system is not used on the basis kernel. If updates are required
# in the basis kernel ordinary make commands (without M=...) must be used.

# We are always building only modules.
KBUILD_BUILTIN :=
KBUILD_MODULES := 1

build-dir := $(KBUILD_EXTMOD)

compile_commands.json: $(extmod_prefix)compile_commands.json
PHONY += compile_commands.json

clean-dirs := $(KBUILD_EXTMOD)
clean: rm-files := $(KBUILD_EXTMOD)/Module.symvers $(KBUILD_EXTMOD)/modules.nsdeps \
	$(KBUILD_EXTMOD)/compile_commands.json $(KBUILD_EXTMOD)/.thinlto-cache

PHONY += prepare
# now expand this into a simple variable to reduce the cost of shell evaluations
prepare: CC_VERSION_TEXT := $(CC_VERSION_TEXT)
prepare:
	@if [ "$(CC_VERSION_TEXT)" != "$(CONFIG_CC_VERSION_TEXT)" ]; then \
		echo >&2 "warning: the compiler differs from the one used to build the kernel"; \
		echo >&2 "  The kernel was built by: $(CONFIG_CC_VERSION_TEXT)"; \
		echo >&2 "  You are using:           $(CC_VERSION_TEXT)"; \
	fi

PHONY += help
help:
	@echo  '  Building external modules.'
	@echo  '  Syntax: make -C path/to/kernel/src M=$$PWD target'
	@echo  ''
	@echo  '  modules         - default target, build the module(s)'
	@echo  '  modules_install - install the module'
	@echo  '  clean           - remove generated files in module directory only'
	@echo  ''

endif # KBUILD_EXTMOD

# ---------------------------------------------------------------------------
# Modules

PHONY += modules modules_install modules_prepare

ifdef CONFIG_MODULES

$(MODORDER): $(build-dir)
	@:

# KBUILD_MODPOST_NOFINAL can be set to skip the final link of modules.
# This is solely useful to speed up test compiles.
modules: modpost
ifneq ($(KBUILD_MODPOST_NOFINAL),1)
	$(Q)$(MAKE) -f $(srctree)/scripts/Makefile.modfinal
endif

PHONY += modules_check
modules_check: $(MODORDER)
	$(Q)$(CONFIG_SHELL) $(srctree)/scripts/modules-check.sh $<

quiet_cmd_depmod = DEPMOD  $(MODLIB)
      cmd_depmod = $(CONFIG_SHELL) $(srctree)/scripts/depmod.sh $(DEPMOD) \
                   $(KERNELRELEASE)

modules_install:
	$(Q)$(MAKE) -f $(srctree)/scripts/Makefile.modinst
	$(call cmd,depmod)

else # CONFIG_MODULES

# Modules not configured
# ---------------------------------------------------------------------------

modules modules_install:
	@echo >&2 '***'
	@echo >&2 '*** The present kernel configuration has modules disabled.'
	@echo >&2 '*** To use the module feature, please run "make menuconfig" etc.'
	@echo >&2 '*** to enable CONFIG_MODULES.'
	@echo >&2 '***'
	@exit 1

KBUILD_MODULES :=

endif # CONFIG_MODULES

PHONY += modpost
modpost: $(if $(single-build),, $(if $(KBUILD_BUILTIN), vmlinux.o)) \
	 $(if $(KBUILD_MODULES), modules_check)
	$(Q)$(MAKE) -f $(srctree)/scripts/Makefile.modpost

# Single targets
# ---------------------------------------------------------------------------
# To build individual files in subdirectories, you can do like this:
#
#   make foo/bar/baz.s
#
# The supported suffixes for single-target are listed in 'single-targets'
#
# To build only under specific subdirectories, you can do like this:
#
#   make foo/bar/baz/

ifdef single-build

# .ko is special because modpost is needed
single-ko := $(sort $(filter %.ko, $(MAKECMDGOALS)))
single-no-ko := $(filter-out $(single-ko), $(MAKECMDGOALS)) \
		$(foreach x, o mod, $(patsubst %.ko, %.$x, $(single-ko)))

$(single-ko): single_modules
	@:
$(single-no-ko): $(build-dir)
	@:

# Remove MODORDER when done because it is not the real one.
PHONY += single_modules
single_modules: $(single-no-ko) modules_prepare
	$(Q){ $(foreach m, $(single-ko), echo $(extmod_prefix)$m;) } > $(MODORDER)
	$(Q)$(MAKE) -f $(srctree)/scripts/Makefile.modpost
ifneq ($(KBUILD_MODPOST_NOFINAL),1)
	$(Q)$(MAKE) -f $(srctree)/scripts/Makefile.modfinal
endif
	$(Q)rm -f $(MODORDER)

single-goals := $(addprefix $(build-dir)/, $(single-no-ko))

KBUILD_MODULES := 1

endif

# Preset locale variables to speed up the build process. Limit locale
# tweaks to this spot to avoid wrong language settings when running
# make menuconfig etc.
# Error messages still appears in the original language
PHONY += $(build-dir)
$(build-dir): prepare
	$(Q)$(MAKE) $(build)=$@ need-builtin=1 need-modorder=1 $(single-goals)

clean-dirs := $(addprefix _clean_, $(clean-dirs))
PHONY += $(clean-dirs) clean
$(clean-dirs):
	$(Q)$(MAKE) $(clean)=$(patsubst _clean_%,%,$@)

clean: $(clean-dirs)
	$(call cmd,rmfiles)
	@find $(or $(KBUILD_EXTMOD), .) $(RCS_FIND_IGNORE) \
		\( -name '*.[aios]' -o -name '*.rsi' -o -name '*.ko' -o -name '.*.cmd' \
		-o -name '*.ko.*' \
		-o -name '*.dtb' -o -name '*.dtbo' \
		-o -name '*.dtb.S' -o -name '*.dtbo.S' \
		-o -name '*.dt.yaml' \
		-o -name '*.dwo' -o -name '*.lst' \
		-o -name '*.su' -o -name '*.mod' -o -name '*.usyms' \
		-o -name '.*.d' -o -name '.*.tmp' -o -name '*.mod.c' \
		-o -name '*.lex.c' -o -name '*.tab.[ch]' \
		-o -name '*.asn1.[ch]' \
		-o -name '*.symtypes' -o -name 'modules.order' \
		-o -name '.tmp_*' \
		-o -name '*.c.[012]*.*' \
		-o -name '*.ll' \
		-o -name '*.gcno' \
		-o -name '*.*.symversions' \) -type f -print | xargs rm -f

# Generate tags for editors
# ---------------------------------------------------------------------------
quiet_cmd_tags = GEN     $@
      cmd_tags = $(BASH) $(srctree)/scripts/tags.sh $@

tags TAGS cscope gtags: FORCE
	$(call cmd,tags)

# Script to generate missing namespace dependencies
# ---------------------------------------------------------------------------

PHONY += nsdeps
nsdeps: export KBUILD_NSDEPS=1
nsdeps: modules
	$(Q)$(CONFIG_SHELL) $(srctree)/scripts/nsdeps

# Clang Tooling
# ---------------------------------------------------------------------------

quiet_cmd_gen_compile_commands = GEN     $@
      cmd_gen_compile_commands = $(PYTHON3) $< -a $(AR) -o $@ $(filter-out $<, $(real-prereqs))

$(extmod_prefix)compile_commands.json: scripts/clang-tools/gen_compile_commands.py \
	$(if $(KBUILD_EXTMOD),, vmlinux.a $(KBUILD_VMLINUX_LIBS)) \
	$(if $(CONFIG_MODULES), $(MODORDER)) FORCE
	$(call if_changed,gen_compile_commands)

targets += $(extmod_prefix)compile_commands.json

PHONY += clang-tidy clang-analyzer

ifdef CONFIG_CC_IS_CLANG
quiet_cmd_clang_tools = CHECK   $<
      cmd_clang_tools = $(PYTHON3) $(srctree)/scripts/clang-tools/run-clang-tools.py $@ $<

clang-tidy clang-analyzer: $(extmod_prefix)compile_commands.json
	$(call cmd,clang_tools)
else
clang-tidy clang-analyzer:
	@echo "$@ requires CC=clang" >&2
	@false
endif

# Scripts to check various things for consistency
# ---------------------------------------------------------------------------

PHONY += includecheck versioncheck coccicheck export_report

includecheck:
	find $(srctree)/* $(RCS_FIND_IGNORE) \
		-name '*.[hcS]' -type f -print | sort \
		| xargs $(PERL) -w $(srctree)/scripts/checkincludes.pl

versioncheck:
	find $(srctree)/* $(RCS_FIND_IGNORE) \
		-name '*.[hcS]' -type f -print | sort \
		| xargs $(PERL) -w $(srctree)/scripts/checkversion.pl

coccicheck:
	$(Q)$(BASH) $(srctree)/scripts/$@

export_report:
	$(PERL) $(srctree)/scripts/export_report.pl

PHONY += checkstack kernelrelease kernelversion image_name

# UML needs a little special treatment here.  It wants to use the host
# toolchain, so needs $(SUBARCH) passed to checkstack.pl.  Everyone
# else wants $(ARCH), including people doing cross-builds, which means
# that $(SUBARCH) doesn't work here.
ifeq ($(ARCH), um)
CHECKSTACK_ARCH := $(SUBARCH)
else
CHECKSTACK_ARCH := $(ARCH)
endif
checkstack:
	$(OBJDUMP) -d vmlinux $$(find . -name '*.ko') | \
	$(PERL) $(srctree)/scripts/checkstack.pl $(CHECKSTACK_ARCH)

kernelrelease:
	@echo "$(KERNELVERSION)$$($(CONFIG_SHELL) $(srctree)/scripts/setlocalversion $(srctree))"

kernelversion:
	@echo $(KERNELVERSION)

image_name:
	@echo $(KBUILD_IMAGE)

quiet_cmd_rmfiles = $(if $(wildcard $(rm-files)),CLEAN   $(wildcard $(rm-files)))
      cmd_rmfiles = rm -rf $(rm-files)

# read saved command lines for existing targets
existing-targets := $(wildcard $(sort $(targets)))

-include $(foreach f,$(existing-targets),$(dir $(f)).$(notdir $(f)).cmd)

endif # config-build
endif # mixed-build
endif # need-sub-make

PHONY += FORCE
FORCE:

# Declare the contents of the PHONY variable as phony.  We keep that
# information in a variable so we can use it in if_changed and friends.
.PHONY: $(PHONY)<|MERGE_RESOLUTION|>--- conflicted
+++ resolved
@@ -2,11 +2,7 @@
 VERSION = 6
 PATCHLEVEL = 1
 SUBLEVEL = 0
-<<<<<<< HEAD
 EXTRAVERSION =
-=======
-EXTRAVERSION = -rc2
->>>>>>> c83ce312
 NAME = Hurr durr I'ma ninja sloth
 
 # *DOCUMENTATION*

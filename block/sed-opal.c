--- conflicted
+++ resolved
@@ -314,11 +314,7 @@
 			      &key_type_user, key_name, true);
 
 	if (IS_ERR(kref))
-<<<<<<< HEAD
-		ret = PTR_ERR(kref);
-=======
 		return PTR_ERR(kref);
->>>>>>> 0c383648
 
 	key = key_ref_to_ptr(kref);
 	down_read(&key->sem);

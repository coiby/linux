// SPDX-License-Identifier: GPL-2.0
/* Copyright (c) 2017-2019 The Linux Foundation. All rights reserved. */


#include "msm_gem.h"
#include "msm_mmu.h"
#include "msm_gpu_trace.h"
#include "a6xx_gpu.h"
#include "a6xx_gmu.xml.h"

#include <linux/bitfield.h>
#include <linux/devfreq.h>
#include <linux/reset.h>
#include <linux/soc/qcom/llcc-qcom.h>

#define GPU_PAS_ID 13

static inline bool _a6xx_check_idle(struct msm_gpu *gpu)
{
	struct adreno_gpu *adreno_gpu = to_adreno_gpu(gpu);
	struct a6xx_gpu *a6xx_gpu = to_a6xx_gpu(adreno_gpu);

	/* Check that the GMU is idle */
	if (!a6xx_gmu_isidle(&a6xx_gpu->gmu))
		return false;

	/* Check tha the CX master is idle */
	if (gpu_read(gpu, REG_A6XX_RBBM_STATUS) &
			~A6XX_RBBM_STATUS_CP_AHB_BUSY_CX_MASTER)
		return false;

	return !(gpu_read(gpu, REG_A6XX_RBBM_INT_0_STATUS) &
		A6XX_RBBM_INT_0_MASK_RBBM_HANG_DETECT);
}

static bool a6xx_idle(struct msm_gpu *gpu, struct msm_ringbuffer *ring)
{
	/* wait for CP to drain ringbuffer: */
	if (!adreno_idle(gpu, ring))
		return false;

	if (spin_until(_a6xx_check_idle(gpu))) {
		DRM_ERROR("%s: %ps: timeout waiting for GPU to idle: status %8.8X irq %8.8X rptr/wptr %d/%d\n",
			gpu->name, __builtin_return_address(0),
			gpu_read(gpu, REG_A6XX_RBBM_STATUS),
			gpu_read(gpu, REG_A6XX_RBBM_INT_0_STATUS),
			gpu_read(gpu, REG_A6XX_CP_RB_RPTR),
			gpu_read(gpu, REG_A6XX_CP_RB_WPTR));
		return false;
	}

	return true;
}

static void update_shadow_rptr(struct msm_gpu *gpu, struct msm_ringbuffer *ring)
{
	struct adreno_gpu *adreno_gpu = to_adreno_gpu(gpu);
	struct a6xx_gpu *a6xx_gpu = to_a6xx_gpu(adreno_gpu);

	/* Expanded APRIV doesn't need to issue the WHERE_AM_I opcode */
	if (a6xx_gpu->has_whereami && !adreno_gpu->base.hw_apriv) {
		OUT_PKT7(ring, CP_WHERE_AM_I, 2);
		OUT_RING(ring, lower_32_bits(shadowptr(a6xx_gpu, ring)));
		OUT_RING(ring, upper_32_bits(shadowptr(a6xx_gpu, ring)));
	}
}

static void a6xx_flush(struct msm_gpu *gpu, struct msm_ringbuffer *ring)
{
	uint32_t wptr;
	unsigned long flags;

	update_shadow_rptr(gpu, ring);

	spin_lock_irqsave(&ring->preempt_lock, flags);

	/* Copy the shadow to the actual register */
	ring->cur = ring->next;

	/* Make sure to wrap wptr if we need to */
	wptr = get_wptr(ring);

	spin_unlock_irqrestore(&ring->preempt_lock, flags);

	/* Make sure everything is posted before making a decision */
	mb();

	gpu_write(gpu, REG_A6XX_CP_RB_WPTR, wptr);
}

static void get_stats_counter(struct msm_ringbuffer *ring, u32 counter,
		u64 iova)
{
	OUT_PKT7(ring, CP_REG_TO_MEM, 3);
	OUT_RING(ring, CP_REG_TO_MEM_0_REG(counter) |
		CP_REG_TO_MEM_0_CNT(2) |
		CP_REG_TO_MEM_0_64B);
	OUT_RING(ring, lower_32_bits(iova));
	OUT_RING(ring, upper_32_bits(iova));
}

static void a6xx_set_pagetable(struct a6xx_gpu *a6xx_gpu,
		struct msm_ringbuffer *ring, struct msm_file_private *ctx)
{
	bool sysprof = refcount_read(&a6xx_gpu->base.base.sysprof_active) > 1;
	phys_addr_t ttbr;
	u32 asid;
	u64 memptr = rbmemptr(ring, ttbr0);

	if (ctx->seqno == a6xx_gpu->base.base.cur_ctx_seqno)
		return;

	if (msm_iommu_pagetable_params(ctx->aspace->mmu, &ttbr, &asid))
		return;

	if (!sysprof) {
		/* Turn off protected mode to write to special registers */
		OUT_PKT7(ring, CP_SET_PROTECTED_MODE, 1);
		OUT_RING(ring, 0);

		OUT_PKT4(ring, REG_A6XX_RBBM_PERFCTR_SRAM_INIT_CMD, 1);
		OUT_RING(ring, 1);
	}

	/* Execute the table update */
	OUT_PKT7(ring, CP_SMMU_TABLE_UPDATE, 4);
	OUT_RING(ring, CP_SMMU_TABLE_UPDATE_0_TTBR0_LO(lower_32_bits(ttbr)));

	OUT_RING(ring,
		CP_SMMU_TABLE_UPDATE_1_TTBR0_HI(upper_32_bits(ttbr)) |
		CP_SMMU_TABLE_UPDATE_1_ASID(asid));
	OUT_RING(ring, CP_SMMU_TABLE_UPDATE_2_CONTEXTIDR(0));
	OUT_RING(ring, CP_SMMU_TABLE_UPDATE_3_CONTEXTBANK(0));

	/*
	 * Write the new TTBR0 to the memstore. This is good for debugging.
	 */
	OUT_PKT7(ring, CP_MEM_WRITE, 4);
	OUT_RING(ring, CP_MEM_WRITE_0_ADDR_LO(lower_32_bits(memptr)));
	OUT_RING(ring, CP_MEM_WRITE_1_ADDR_HI(upper_32_bits(memptr)));
	OUT_RING(ring, lower_32_bits(ttbr));
	OUT_RING(ring, (asid << 16) | upper_32_bits(ttbr));

	/*
	 * And finally, trigger a uche flush to be sure there isn't anything
	 * lingering in that part of the GPU
	 */

	OUT_PKT7(ring, CP_EVENT_WRITE, 1);
	OUT_RING(ring, CACHE_INVALIDATE);

	if (!sysprof) {
		/*
		 * Wait for SRAM clear after the pgtable update, so the
		 * two can happen in parallel:
		 */
		OUT_PKT7(ring, CP_WAIT_REG_MEM, 6);
		OUT_RING(ring, CP_WAIT_REG_MEM_0_FUNCTION(WRITE_EQ));
		OUT_RING(ring, CP_WAIT_REG_MEM_1_POLL_ADDR_LO(
				REG_A6XX_RBBM_PERFCTR_SRAM_INIT_STATUS));
		OUT_RING(ring, CP_WAIT_REG_MEM_2_POLL_ADDR_HI(0));
		OUT_RING(ring, CP_WAIT_REG_MEM_3_REF(0x1));
		OUT_RING(ring, CP_WAIT_REG_MEM_4_MASK(0x1));
		OUT_RING(ring, CP_WAIT_REG_MEM_5_DELAY_LOOP_CYCLES(0));

		/* Re-enable protected mode: */
		OUT_PKT7(ring, CP_SET_PROTECTED_MODE, 1);
		OUT_RING(ring, 1);
	}
}

static void a6xx_submit(struct msm_gpu *gpu, struct msm_gem_submit *submit)
{
	unsigned int index = submit->seqno % MSM_GPU_SUBMIT_STATS_COUNT;
	struct adreno_gpu *adreno_gpu = to_adreno_gpu(gpu);
	struct a6xx_gpu *a6xx_gpu = to_a6xx_gpu(adreno_gpu);
	struct msm_ringbuffer *ring = submit->ring;
	unsigned int i, ibs = 0;

	a6xx_set_pagetable(a6xx_gpu, ring, submit->queue->ctx);

	get_stats_counter(ring, REG_A6XX_RBBM_PERFCTR_CP(0),
		rbmemptr_stats(ring, index, cpcycles_start));

	/*
	 * For PM4 the GMU register offsets are calculated from the base of the
	 * GPU registers so we need to add 0x1a800 to the register value on A630
	 * to get the right value from PM4.
	 */
	get_stats_counter(ring, REG_A6XX_CP_ALWAYS_ON_COUNTER_LO,
		rbmemptr_stats(ring, index, alwayson_start));

	/* Invalidate CCU depth and color */
	OUT_PKT7(ring, CP_EVENT_WRITE, 1);
	OUT_RING(ring, CP_EVENT_WRITE_0_EVENT(PC_CCU_INVALIDATE_DEPTH));

	OUT_PKT7(ring, CP_EVENT_WRITE, 1);
	OUT_RING(ring, CP_EVENT_WRITE_0_EVENT(PC_CCU_INVALIDATE_COLOR));

	/* Submit the commands */
	for (i = 0; i < submit->nr_cmds; i++) {
		switch (submit->cmd[i].type) {
		case MSM_SUBMIT_CMD_IB_TARGET_BUF:
			break;
		case MSM_SUBMIT_CMD_CTX_RESTORE_BUF:
			if (gpu->cur_ctx_seqno == submit->queue->ctx->seqno)
				break;
			fallthrough;
		case MSM_SUBMIT_CMD_BUF:
			OUT_PKT7(ring, CP_INDIRECT_BUFFER_PFE, 3);
			OUT_RING(ring, lower_32_bits(submit->cmd[i].iova));
			OUT_RING(ring, upper_32_bits(submit->cmd[i].iova));
			OUT_RING(ring, submit->cmd[i].size);
			ibs++;
			break;
		}

		/*
		 * Periodically update shadow-wptr if needed, so that we
		 * can see partial progress of submits with large # of
		 * cmds.. otherwise we could needlessly stall waiting for
		 * ringbuffer state, simply due to looking at a shadow
		 * rptr value that has not been updated
		 */
		if ((ibs % 32) == 0)
			update_shadow_rptr(gpu, ring);
	}

	get_stats_counter(ring, REG_A6XX_RBBM_PERFCTR_CP(0),
		rbmemptr_stats(ring, index, cpcycles_end));
	get_stats_counter(ring, REG_A6XX_CP_ALWAYS_ON_COUNTER_LO,
		rbmemptr_stats(ring, index, alwayson_end));

	/* Write the fence to the scratch register */
	OUT_PKT4(ring, REG_A6XX_CP_SCRATCH_REG(2), 1);
	OUT_RING(ring, submit->seqno);

	/*
	 * Execute a CACHE_FLUSH_TS event. This will ensure that the
	 * timestamp is written to the memory and then triggers the interrupt
	 */
	OUT_PKT7(ring, CP_EVENT_WRITE, 4);
	OUT_RING(ring, CP_EVENT_WRITE_0_EVENT(CACHE_FLUSH_TS) |
		CP_EVENT_WRITE_0_IRQ);
	OUT_RING(ring, lower_32_bits(rbmemptr(ring, fence)));
	OUT_RING(ring, upper_32_bits(rbmemptr(ring, fence)));
	OUT_RING(ring, submit->seqno);

	trace_msm_gpu_submit_flush(submit,
		gpu_read64(gpu, REG_A6XX_CP_ALWAYS_ON_COUNTER_LO));

	a6xx_flush(gpu, ring);
}

/* For a615 family (a615, a616, a618 and a619) */
const struct adreno_reglist a615_hwcg[] = {
	{REG_A6XX_RBBM_CLOCK_CNTL_SP0,  0x02222222},
	{REG_A6XX_RBBM_CLOCK_CNTL2_SP0, 0x02222220},
	{REG_A6XX_RBBM_CLOCK_DELAY_SP0, 0x00000080},
	{REG_A6XX_RBBM_CLOCK_HYST_SP0,  0x0000F3CF},
	{REG_A6XX_RBBM_CLOCK_CNTL_TP0,  0x02222222},
	{REG_A6XX_RBBM_CLOCK_CNTL_TP1,  0x02222222},
	{REG_A6XX_RBBM_CLOCK_CNTL2_TP0, 0x22222222},
	{REG_A6XX_RBBM_CLOCK_CNTL2_TP1, 0x22222222},
	{REG_A6XX_RBBM_CLOCK_CNTL3_TP0, 0x22222222},
	{REG_A6XX_RBBM_CLOCK_CNTL3_TP1, 0x22222222},
	{REG_A6XX_RBBM_CLOCK_CNTL4_TP0, 0x00022222},
	{REG_A6XX_RBBM_CLOCK_CNTL4_TP1, 0x00022222},
	{REG_A6XX_RBBM_CLOCK_HYST_TP0,  0x77777777},
	{REG_A6XX_RBBM_CLOCK_HYST_TP1,  0x77777777},
	{REG_A6XX_RBBM_CLOCK_HYST2_TP0, 0x77777777},
	{REG_A6XX_RBBM_CLOCK_HYST2_TP1, 0x77777777},
	{REG_A6XX_RBBM_CLOCK_HYST3_TP0, 0x77777777},
	{REG_A6XX_RBBM_CLOCK_HYST3_TP1, 0x77777777},
	{REG_A6XX_RBBM_CLOCK_HYST4_TP0, 0x00077777},
	{REG_A6XX_RBBM_CLOCK_HYST4_TP1, 0x00077777},
	{REG_A6XX_RBBM_CLOCK_DELAY_TP0, 0x11111111},
	{REG_A6XX_RBBM_CLOCK_DELAY_TP1, 0x11111111},
	{REG_A6XX_RBBM_CLOCK_DELAY2_TP0, 0x11111111},
	{REG_A6XX_RBBM_CLOCK_DELAY2_TP1, 0x11111111},
	{REG_A6XX_RBBM_CLOCK_DELAY3_TP0, 0x11111111},
	{REG_A6XX_RBBM_CLOCK_DELAY3_TP1, 0x11111111},
	{REG_A6XX_RBBM_CLOCK_DELAY4_TP0, 0x00011111},
	{REG_A6XX_RBBM_CLOCK_DELAY4_TP1, 0x00011111},
	{REG_A6XX_RBBM_CLOCK_CNTL_UCHE,  0x22222222},
	{REG_A6XX_RBBM_CLOCK_CNTL2_UCHE, 0x22222222},
	{REG_A6XX_RBBM_CLOCK_CNTL3_UCHE, 0x22222222},
	{REG_A6XX_RBBM_CLOCK_CNTL4_UCHE, 0x00222222},
	{REG_A6XX_RBBM_CLOCK_HYST_UCHE,  0x00000004},
	{REG_A6XX_RBBM_CLOCK_DELAY_UCHE, 0x00000002},
	{REG_A6XX_RBBM_CLOCK_CNTL_RB0, 0x22222222},
	{REG_A6XX_RBBM_CLOCK_CNTL2_RB0, 0x00002222},
	{REG_A6XX_RBBM_CLOCK_CNTL_CCU0, 0x00002020},
	{REG_A6XX_RBBM_CLOCK_CNTL_CCU1, 0x00002220},
	{REG_A6XX_RBBM_CLOCK_CNTL_CCU2, 0x00002220},
	{REG_A6XX_RBBM_CLOCK_CNTL_CCU3, 0x00002220},
	{REG_A6XX_RBBM_CLOCK_HYST_RB_CCU0, 0x00040F00},
	{REG_A6XX_RBBM_CLOCK_HYST_RB_CCU1, 0x00040F00},
	{REG_A6XX_RBBM_CLOCK_HYST_RB_CCU2, 0x00040F00},
	{REG_A6XX_RBBM_CLOCK_HYST_RB_CCU3, 0x00040F00},
	{REG_A6XX_RBBM_CLOCK_CNTL_RAC, 0x05022022},
	{REG_A6XX_RBBM_CLOCK_CNTL2_RAC, 0x00005555},
	{REG_A6XX_RBBM_CLOCK_DELAY_RAC, 0x00000011},
	{REG_A6XX_RBBM_CLOCK_HYST_RAC, 0x00445044},
	{REG_A6XX_RBBM_CLOCK_CNTL_TSE_RAS_RBBM, 0x04222222},
	{REG_A6XX_RBBM_CLOCK_MODE_GPC, 0x00222222},
	{REG_A6XX_RBBM_CLOCK_MODE_VFD, 0x00002222},
	{REG_A6XX_RBBM_CLOCK_HYST_TSE_RAS_RBBM, 0x00000000},
	{REG_A6XX_RBBM_CLOCK_HYST_GPC, 0x04104004},
	{REG_A6XX_RBBM_CLOCK_HYST_VFD, 0x00000000},
	{REG_A6XX_RBBM_CLOCK_DELAY_HLSQ, 0x00000000},
	{REG_A6XX_RBBM_CLOCK_DELAY_TSE_RAS_RBBM, 0x00004000},
	{REG_A6XX_RBBM_CLOCK_DELAY_GPC, 0x00000200},
	{REG_A6XX_RBBM_CLOCK_DELAY_VFD, 0x00002222},
	{REG_A6XX_RBBM_CLOCK_DELAY_HLSQ_2, 0x00000002},
	{REG_A6XX_RBBM_CLOCK_MODE_HLSQ, 0x00002222},
	{REG_A6XX_RBBM_CLOCK_CNTL_GMU_GX, 0x00000222},
	{REG_A6XX_RBBM_CLOCK_DELAY_GMU_GX, 0x00000111},
	{REG_A6XX_RBBM_CLOCK_HYST_GMU_GX, 0x00000555},
	{},
};

const struct adreno_reglist a630_hwcg[] = {
	{REG_A6XX_RBBM_CLOCK_CNTL_SP0, 0x22222222},
	{REG_A6XX_RBBM_CLOCK_CNTL_SP1, 0x22222222},
	{REG_A6XX_RBBM_CLOCK_CNTL_SP2, 0x22222222},
	{REG_A6XX_RBBM_CLOCK_CNTL_SP3, 0x22222222},
	{REG_A6XX_RBBM_CLOCK_CNTL2_SP0, 0x02022220},
	{REG_A6XX_RBBM_CLOCK_CNTL2_SP1, 0x02022220},
	{REG_A6XX_RBBM_CLOCK_CNTL2_SP2, 0x02022220},
	{REG_A6XX_RBBM_CLOCK_CNTL2_SP3, 0x02022220},
	{REG_A6XX_RBBM_CLOCK_DELAY_SP0, 0x00000080},
	{REG_A6XX_RBBM_CLOCK_DELAY_SP1, 0x00000080},
	{REG_A6XX_RBBM_CLOCK_DELAY_SP2, 0x00000080},
	{REG_A6XX_RBBM_CLOCK_DELAY_SP3, 0x00000080},
	{REG_A6XX_RBBM_CLOCK_HYST_SP0, 0x0000f3cf},
	{REG_A6XX_RBBM_CLOCK_HYST_SP1, 0x0000f3cf},
	{REG_A6XX_RBBM_CLOCK_HYST_SP2, 0x0000f3cf},
	{REG_A6XX_RBBM_CLOCK_HYST_SP3, 0x0000f3cf},
	{REG_A6XX_RBBM_CLOCK_CNTL_TP0, 0x02222222},
	{REG_A6XX_RBBM_CLOCK_CNTL_TP1, 0x02222222},
	{REG_A6XX_RBBM_CLOCK_CNTL_TP2, 0x02222222},
	{REG_A6XX_RBBM_CLOCK_CNTL_TP3, 0x02222222},
	{REG_A6XX_RBBM_CLOCK_CNTL2_TP0, 0x22222222},
	{REG_A6XX_RBBM_CLOCK_CNTL2_TP1, 0x22222222},
	{REG_A6XX_RBBM_CLOCK_CNTL2_TP2, 0x22222222},
	{REG_A6XX_RBBM_CLOCK_CNTL2_TP3, 0x22222222},
	{REG_A6XX_RBBM_CLOCK_CNTL3_TP0, 0x22222222},
	{REG_A6XX_RBBM_CLOCK_CNTL3_TP1, 0x22222222},
	{REG_A6XX_RBBM_CLOCK_CNTL3_TP2, 0x22222222},
	{REG_A6XX_RBBM_CLOCK_CNTL3_TP3, 0x22222222},
	{REG_A6XX_RBBM_CLOCK_CNTL4_TP0, 0x00022222},
	{REG_A6XX_RBBM_CLOCK_CNTL4_TP1, 0x00022222},
	{REG_A6XX_RBBM_CLOCK_CNTL4_TP2, 0x00022222},
	{REG_A6XX_RBBM_CLOCK_CNTL4_TP3, 0x00022222},
	{REG_A6XX_RBBM_CLOCK_HYST_TP0, 0x77777777},
	{REG_A6XX_RBBM_CLOCK_HYST_TP1, 0x77777777},
	{REG_A6XX_RBBM_CLOCK_HYST_TP2, 0x77777777},
	{REG_A6XX_RBBM_CLOCK_HYST_TP3, 0x77777777},
	{REG_A6XX_RBBM_CLOCK_HYST2_TP0, 0x77777777},
	{REG_A6XX_RBBM_CLOCK_HYST2_TP1, 0x77777777},
	{REG_A6XX_RBBM_CLOCK_HYST2_TP2, 0x77777777},
	{REG_A6XX_RBBM_CLOCK_HYST2_TP3, 0x77777777},
	{REG_A6XX_RBBM_CLOCK_HYST3_TP0, 0x77777777},
	{REG_A6XX_RBBM_CLOCK_HYST3_TP1, 0x77777777},
	{REG_A6XX_RBBM_CLOCK_HYST3_TP2, 0x77777777},
	{REG_A6XX_RBBM_CLOCK_HYST3_TP3, 0x77777777},
	{REG_A6XX_RBBM_CLOCK_HYST4_TP0, 0x00077777},
	{REG_A6XX_RBBM_CLOCK_HYST4_TP1, 0x00077777},
	{REG_A6XX_RBBM_CLOCK_HYST4_TP2, 0x00077777},
	{REG_A6XX_RBBM_CLOCK_HYST4_TP3, 0x00077777},
	{REG_A6XX_RBBM_CLOCK_DELAY_TP0, 0x11111111},
	{REG_A6XX_RBBM_CLOCK_DELAY_TP1, 0x11111111},
	{REG_A6XX_RBBM_CLOCK_DELAY_TP2, 0x11111111},
	{REG_A6XX_RBBM_CLOCK_DELAY_TP3, 0x11111111},
	{REG_A6XX_RBBM_CLOCK_DELAY2_TP0, 0x11111111},
	{REG_A6XX_RBBM_CLOCK_DELAY2_TP1, 0x11111111},
	{REG_A6XX_RBBM_CLOCK_DELAY2_TP2, 0x11111111},
	{REG_A6XX_RBBM_CLOCK_DELAY2_TP3, 0x11111111},
	{REG_A6XX_RBBM_CLOCK_DELAY3_TP0, 0x11111111},
	{REG_A6XX_RBBM_CLOCK_DELAY3_TP1, 0x11111111},
	{REG_A6XX_RBBM_CLOCK_DELAY3_TP2, 0x11111111},
	{REG_A6XX_RBBM_CLOCK_DELAY3_TP3, 0x11111111},
	{REG_A6XX_RBBM_CLOCK_DELAY4_TP0, 0x00011111},
	{REG_A6XX_RBBM_CLOCK_DELAY4_TP1, 0x00011111},
	{REG_A6XX_RBBM_CLOCK_DELAY4_TP2, 0x00011111},
	{REG_A6XX_RBBM_CLOCK_DELAY4_TP3, 0x00011111},
	{REG_A6XX_RBBM_CLOCK_CNTL_UCHE, 0x22222222},
	{REG_A6XX_RBBM_CLOCK_CNTL2_UCHE, 0x22222222},
	{REG_A6XX_RBBM_CLOCK_CNTL3_UCHE, 0x22222222},
	{REG_A6XX_RBBM_CLOCK_CNTL4_UCHE, 0x00222222},
	{REG_A6XX_RBBM_CLOCK_HYST_UCHE, 0x00000004},
	{REG_A6XX_RBBM_CLOCK_DELAY_UCHE, 0x00000002},
	{REG_A6XX_RBBM_CLOCK_CNTL_RB0, 0x22222222},
	{REG_A6XX_RBBM_CLOCK_CNTL_RB1, 0x22222222},
	{REG_A6XX_RBBM_CLOCK_CNTL_RB2, 0x22222222},
	{REG_A6XX_RBBM_CLOCK_CNTL_RB3, 0x22222222},
	{REG_A6XX_RBBM_CLOCK_CNTL2_RB0, 0x00002222},
	{REG_A6XX_RBBM_CLOCK_CNTL2_RB1, 0x00002222},
	{REG_A6XX_RBBM_CLOCK_CNTL2_RB2, 0x00002222},
	{REG_A6XX_RBBM_CLOCK_CNTL2_RB3, 0x00002222},
	{REG_A6XX_RBBM_CLOCK_CNTL_CCU0, 0x00002220},
	{REG_A6XX_RBBM_CLOCK_CNTL_CCU1, 0x00002220},
	{REG_A6XX_RBBM_CLOCK_CNTL_CCU2, 0x00002220},
	{REG_A6XX_RBBM_CLOCK_CNTL_CCU3, 0x00002220},
	{REG_A6XX_RBBM_CLOCK_HYST_RB_CCU0, 0x00040f00},
	{REG_A6XX_RBBM_CLOCK_HYST_RB_CCU1, 0x00040f00},
	{REG_A6XX_RBBM_CLOCK_HYST_RB_CCU2, 0x00040f00},
	{REG_A6XX_RBBM_CLOCK_HYST_RB_CCU3, 0x00040f00},
	{REG_A6XX_RBBM_CLOCK_CNTL_RAC, 0x05022022},
	{REG_A6XX_RBBM_CLOCK_CNTL2_RAC, 0x00005555},
	{REG_A6XX_RBBM_CLOCK_DELAY_RAC, 0x00000011},
	{REG_A6XX_RBBM_CLOCK_HYST_RAC, 0x00445044},
	{REG_A6XX_RBBM_CLOCK_CNTL_TSE_RAS_RBBM, 0x04222222},
	{REG_A6XX_RBBM_CLOCK_MODE_GPC, 0x00222222},
	{REG_A6XX_RBBM_CLOCK_MODE_VFD, 0x00002222},
	{REG_A6XX_RBBM_CLOCK_HYST_TSE_RAS_RBBM, 0x00000000},
	{REG_A6XX_RBBM_CLOCK_HYST_GPC, 0x04104004},
	{REG_A6XX_RBBM_CLOCK_HYST_VFD, 0x00000000},
	{REG_A6XX_RBBM_CLOCK_DELAY_HLSQ, 0x00000000},
	{REG_A6XX_RBBM_CLOCK_DELAY_TSE_RAS_RBBM, 0x00004000},
	{REG_A6XX_RBBM_CLOCK_DELAY_GPC, 0x00000200},
	{REG_A6XX_RBBM_CLOCK_DELAY_VFD, 0x00002222},
	{REG_A6XX_RBBM_CLOCK_DELAY_HLSQ_2, 0x00000002},
	{REG_A6XX_RBBM_CLOCK_MODE_HLSQ, 0x00002222},
	{REG_A6XX_RBBM_CLOCK_CNTL_GMU_GX, 0x00000222},
	{REG_A6XX_RBBM_CLOCK_DELAY_GMU_GX, 0x00000111},
	{REG_A6XX_RBBM_CLOCK_HYST_GMU_GX, 0x00000555},
	{},
};

const struct adreno_reglist a640_hwcg[] = {
	{REG_A6XX_RBBM_CLOCK_CNTL_SP0, 0x02222222},
	{REG_A6XX_RBBM_CLOCK_CNTL2_SP0, 0x02222220},
	{REG_A6XX_RBBM_CLOCK_DELAY_SP0, 0x00000080},
	{REG_A6XX_RBBM_CLOCK_HYST_SP0, 0x0000F3CF},
	{REG_A6XX_RBBM_CLOCK_CNTL_TP0, 0x02222222},
	{REG_A6XX_RBBM_CLOCK_CNTL2_TP0, 0x22222222},
	{REG_A6XX_RBBM_CLOCK_CNTL3_TP0, 0x22222222},
	{REG_A6XX_RBBM_CLOCK_CNTL4_TP0, 0x00022222},
	{REG_A6XX_RBBM_CLOCK_DELAY_TP0, 0x11111111},
	{REG_A6XX_RBBM_CLOCK_DELAY2_TP0, 0x11111111},
	{REG_A6XX_RBBM_CLOCK_DELAY3_TP0, 0x11111111},
	{REG_A6XX_RBBM_CLOCK_DELAY4_TP0, 0x00011111},
	{REG_A6XX_RBBM_CLOCK_HYST_TP0, 0x77777777},
	{REG_A6XX_RBBM_CLOCK_HYST2_TP0, 0x77777777},
	{REG_A6XX_RBBM_CLOCK_HYST3_TP0, 0x77777777},
	{REG_A6XX_RBBM_CLOCK_HYST4_TP0, 0x00077777},
	{REG_A6XX_RBBM_CLOCK_CNTL_RB0, 0x22222222},
	{REG_A6XX_RBBM_CLOCK_CNTL2_RB0, 0x01002222},
	{REG_A6XX_RBBM_CLOCK_CNTL_CCU0, 0x00002220},
	{REG_A6XX_RBBM_CLOCK_HYST_RB_CCU0, 0x00040F00},
	{REG_A6XX_RBBM_CLOCK_CNTL_RAC, 0x05222022},
	{REG_A6XX_RBBM_CLOCK_CNTL2_RAC, 0x00005555},
	{REG_A6XX_RBBM_CLOCK_DELAY_RAC, 0x00000011},
	{REG_A6XX_RBBM_CLOCK_HYST_RAC, 0x00445044},
	{REG_A6XX_RBBM_CLOCK_CNTL_TSE_RAS_RBBM, 0x04222222},
	{REG_A6XX_RBBM_CLOCK_MODE_VFD, 0x00002222},
	{REG_A6XX_RBBM_CLOCK_MODE_GPC, 0x00222222},
	{REG_A6XX_RBBM_CLOCK_DELAY_HLSQ_2, 0x00000002},
	{REG_A6XX_RBBM_CLOCK_MODE_HLSQ, 0x00002222},
	{REG_A6XX_RBBM_CLOCK_DELAY_TSE_RAS_RBBM, 0x00004000},
	{REG_A6XX_RBBM_CLOCK_DELAY_VFD, 0x00002222},
	{REG_A6XX_RBBM_CLOCK_DELAY_GPC, 0x00000200},
	{REG_A6XX_RBBM_CLOCK_DELAY_HLSQ, 0x00000000},
	{REG_A6XX_RBBM_CLOCK_HYST_TSE_RAS_RBBM, 0x00000000},
	{REG_A6XX_RBBM_CLOCK_HYST_VFD, 0x00000000},
	{REG_A6XX_RBBM_CLOCK_HYST_GPC, 0x04104004},
	{REG_A6XX_RBBM_CLOCK_HYST_HLSQ, 0x00000000},
	{REG_A6XX_RBBM_CLOCK_CNTL_TEX_FCHE, 0x00000222},
	{REG_A6XX_RBBM_CLOCK_DELAY_TEX_FCHE, 0x00000111},
	{REG_A6XX_RBBM_CLOCK_HYST_TEX_FCHE, 0x00000000},
	{REG_A6XX_RBBM_CLOCK_CNTL_UCHE, 0x22222222},
	{REG_A6XX_RBBM_CLOCK_HYST_UCHE, 0x00000004},
	{REG_A6XX_RBBM_CLOCK_DELAY_UCHE, 0x00000002},
	{REG_A6XX_RBBM_ISDB_CNT, 0x00000182},
	{REG_A6XX_RBBM_RAC_THRESHOLD_CNT, 0x00000000},
	{REG_A6XX_RBBM_SP_HYST_CNT, 0x00000000},
	{REG_A6XX_RBBM_CLOCK_CNTL_GMU_GX, 0x00000222},
	{REG_A6XX_RBBM_CLOCK_DELAY_GMU_GX, 0x00000111},
	{REG_A6XX_RBBM_CLOCK_HYST_GMU_GX, 0x00000555},
	{},
};

const struct adreno_reglist a650_hwcg[] = {
	{REG_A6XX_RBBM_CLOCK_CNTL_SP0, 0x02222222},
	{REG_A6XX_RBBM_CLOCK_CNTL2_SP0, 0x02222220},
	{REG_A6XX_RBBM_CLOCK_DELAY_SP0, 0x00000080},
	{REG_A6XX_RBBM_CLOCK_HYST_SP0, 0x0000F3CF},
	{REG_A6XX_RBBM_CLOCK_CNTL_TP0, 0x02222222},
	{REG_A6XX_RBBM_CLOCK_CNTL2_TP0, 0x22222222},
	{REG_A6XX_RBBM_CLOCK_CNTL3_TP0, 0x22222222},
	{REG_A6XX_RBBM_CLOCK_CNTL4_TP0, 0x00022222},
	{REG_A6XX_RBBM_CLOCK_DELAY_TP0, 0x11111111},
	{REG_A6XX_RBBM_CLOCK_DELAY2_TP0, 0x11111111},
	{REG_A6XX_RBBM_CLOCK_DELAY3_TP0, 0x11111111},
	{REG_A6XX_RBBM_CLOCK_DELAY4_TP0, 0x00011111},
	{REG_A6XX_RBBM_CLOCK_HYST_TP0, 0x77777777},
	{REG_A6XX_RBBM_CLOCK_HYST2_TP0, 0x77777777},
	{REG_A6XX_RBBM_CLOCK_HYST3_TP0, 0x77777777},
	{REG_A6XX_RBBM_CLOCK_HYST4_TP0, 0x00077777},
	{REG_A6XX_RBBM_CLOCK_CNTL_RB0, 0x22222222},
	{REG_A6XX_RBBM_CLOCK_CNTL2_RB0, 0x01002222},
	{REG_A6XX_RBBM_CLOCK_CNTL_CCU0, 0x00002220},
	{REG_A6XX_RBBM_CLOCK_HYST_RB_CCU0, 0x00040F00},
	{REG_A6XX_RBBM_CLOCK_CNTL_RAC, 0x25222022},
	{REG_A6XX_RBBM_CLOCK_CNTL2_RAC, 0x00005555},
	{REG_A6XX_RBBM_CLOCK_DELAY_RAC, 0x00000011},
	{REG_A6XX_RBBM_CLOCK_HYST_RAC, 0x00445044},
	{REG_A6XX_RBBM_CLOCK_CNTL_TSE_RAS_RBBM, 0x04222222},
	{REG_A6XX_RBBM_CLOCK_MODE_VFD, 0x00002222},
	{REG_A6XX_RBBM_CLOCK_MODE_GPC, 0x00222222},
	{REG_A6XX_RBBM_CLOCK_DELAY_HLSQ_2, 0x00000002},
	{REG_A6XX_RBBM_CLOCK_MODE_HLSQ, 0x00002222},
	{REG_A6XX_RBBM_CLOCK_DELAY_TSE_RAS_RBBM, 0x00004000},
	{REG_A6XX_RBBM_CLOCK_DELAY_VFD, 0x00002222},
	{REG_A6XX_RBBM_CLOCK_DELAY_GPC, 0x00000200},
	{REG_A6XX_RBBM_CLOCK_DELAY_HLSQ, 0x00000000},
	{REG_A6XX_RBBM_CLOCK_HYST_TSE_RAS_RBBM, 0x00000000},
	{REG_A6XX_RBBM_CLOCK_HYST_VFD, 0x00000000},
	{REG_A6XX_RBBM_CLOCK_HYST_GPC, 0x04104004},
	{REG_A6XX_RBBM_CLOCK_HYST_HLSQ, 0x00000000},
	{REG_A6XX_RBBM_CLOCK_CNTL_TEX_FCHE, 0x00000222},
	{REG_A6XX_RBBM_CLOCK_DELAY_TEX_FCHE, 0x00000111},
	{REG_A6XX_RBBM_CLOCK_HYST_TEX_FCHE, 0x00000777},
	{REG_A6XX_RBBM_CLOCK_CNTL_UCHE, 0x22222222},
	{REG_A6XX_RBBM_CLOCK_HYST_UCHE, 0x00000004},
	{REG_A6XX_RBBM_CLOCK_DELAY_UCHE, 0x00000002},
	{REG_A6XX_RBBM_ISDB_CNT, 0x00000182},
	{REG_A6XX_RBBM_RAC_THRESHOLD_CNT, 0x00000000},
	{REG_A6XX_RBBM_SP_HYST_CNT, 0x00000000},
	{REG_A6XX_RBBM_CLOCK_CNTL_GMU_GX, 0x00000222},
	{REG_A6XX_RBBM_CLOCK_DELAY_GMU_GX, 0x00000111},
	{REG_A6XX_RBBM_CLOCK_HYST_GMU_GX, 0x00000555},
	{},
};

const struct adreno_reglist a660_hwcg[] = {
	{REG_A6XX_RBBM_CLOCK_CNTL_SP0, 0x02222222},
	{REG_A6XX_RBBM_CLOCK_CNTL2_SP0, 0x02222220},
	{REG_A6XX_RBBM_CLOCK_DELAY_SP0, 0x00000080},
	{REG_A6XX_RBBM_CLOCK_HYST_SP0, 0x0000F3CF},
	{REG_A6XX_RBBM_CLOCK_CNTL_TP0, 0x22222222},
	{REG_A6XX_RBBM_CLOCK_CNTL2_TP0, 0x22222222},
	{REG_A6XX_RBBM_CLOCK_CNTL3_TP0, 0x22222222},
	{REG_A6XX_RBBM_CLOCK_CNTL4_TP0, 0x00022222},
	{REG_A6XX_RBBM_CLOCK_DELAY_TP0, 0x11111111},
	{REG_A6XX_RBBM_CLOCK_DELAY2_TP0, 0x11111111},
	{REG_A6XX_RBBM_CLOCK_DELAY3_TP0, 0x11111111},
	{REG_A6XX_RBBM_CLOCK_DELAY4_TP0, 0x00011111},
	{REG_A6XX_RBBM_CLOCK_HYST_TP0, 0x77777777},
	{REG_A6XX_RBBM_CLOCK_HYST2_TP0, 0x77777777},
	{REG_A6XX_RBBM_CLOCK_HYST3_TP0, 0x77777777},
	{REG_A6XX_RBBM_CLOCK_HYST4_TP0, 0x00077777},
	{REG_A6XX_RBBM_CLOCK_CNTL_RB0, 0x22222222},
	{REG_A6XX_RBBM_CLOCK_CNTL2_RB0, 0x01002222},
	{REG_A6XX_RBBM_CLOCK_CNTL_CCU0, 0x00002220},
	{REG_A6XX_RBBM_CLOCK_HYST_RB_CCU0, 0x00040F00},
	{REG_A6XX_RBBM_CLOCK_CNTL_RAC, 0x25222022},
	{REG_A6XX_RBBM_CLOCK_CNTL2_RAC, 0x00005555},
	{REG_A6XX_RBBM_CLOCK_DELAY_RAC, 0x00000011},
	{REG_A6XX_RBBM_CLOCK_HYST_RAC, 0x00445044},
	{REG_A6XX_RBBM_CLOCK_CNTL_TSE_RAS_RBBM, 0x04222222},
	{REG_A6XX_RBBM_CLOCK_MODE_VFD, 0x00002222},
	{REG_A6XX_RBBM_CLOCK_MODE_GPC, 0x00222222},
	{REG_A6XX_RBBM_CLOCK_DELAY_HLSQ_2, 0x00000002},
	{REG_A6XX_RBBM_CLOCK_MODE_HLSQ, 0x00002222},
	{REG_A6XX_RBBM_CLOCK_DELAY_TSE_RAS_RBBM, 0x00004000},
	{REG_A6XX_RBBM_CLOCK_DELAY_VFD, 0x00002222},
	{REG_A6XX_RBBM_CLOCK_DELAY_GPC, 0x00000200},
	{REG_A6XX_RBBM_CLOCK_DELAY_HLSQ, 0x00000000},
	{REG_A6XX_RBBM_CLOCK_HYST_TSE_RAS_RBBM, 0x00000000},
	{REG_A6XX_RBBM_CLOCK_HYST_VFD, 0x00000000},
	{REG_A6XX_RBBM_CLOCK_HYST_GPC, 0x04104004},
	{REG_A6XX_RBBM_CLOCK_HYST_HLSQ, 0x00000000},
	{REG_A6XX_RBBM_CLOCK_CNTL_TEX_FCHE, 0x00000222},
	{REG_A6XX_RBBM_CLOCK_DELAY_TEX_FCHE, 0x00000111},
	{REG_A6XX_RBBM_CLOCK_HYST_TEX_FCHE, 0x00000000},
	{REG_A6XX_RBBM_CLOCK_CNTL_UCHE, 0x22222222},
	{REG_A6XX_RBBM_CLOCK_HYST_UCHE, 0x00000004},
	{REG_A6XX_RBBM_CLOCK_DELAY_UCHE, 0x00000002},
	{REG_A6XX_RBBM_ISDB_CNT, 0x00000182},
	{REG_A6XX_RBBM_RAC_THRESHOLD_CNT, 0x00000000},
	{REG_A6XX_RBBM_SP_HYST_CNT, 0x00000000},
	{REG_A6XX_RBBM_CLOCK_CNTL_GMU_GX, 0x00000222},
	{REG_A6XX_RBBM_CLOCK_DELAY_GMU_GX, 0x00000111},
	{REG_A6XX_RBBM_CLOCK_HYST_GMU_GX, 0x00000555},
	{},
};

static void a6xx_set_hwcg(struct msm_gpu *gpu, bool state)
{
	struct adreno_gpu *adreno_gpu = to_adreno_gpu(gpu);
	struct a6xx_gpu *a6xx_gpu = to_a6xx_gpu(adreno_gpu);
	struct a6xx_gmu *gmu = &a6xx_gpu->gmu;
	const struct adreno_reglist *reg;
	unsigned int i;
	u32 val, clock_cntl_on;

	if (!adreno_gpu->info->hwcg)
		return;

	if (adreno_is_a630(adreno_gpu))
		clock_cntl_on = 0x8aa8aa02;
	else
		clock_cntl_on = 0x8aa8aa82;

	val = gpu_read(gpu, REG_A6XX_RBBM_CLOCK_CNTL);

	/* Don't re-program the registers if they are already correct */
	if ((!state && !val) || (state && (val == clock_cntl_on)))
		return;

	/* Disable SP clock before programming HWCG registers */
	gmu_rmw(gmu, REG_A6XX_GPU_GMU_GX_SPTPRAC_CLOCK_CONTROL, 1, 0);

	for (i = 0; (reg = &adreno_gpu->info->hwcg[i], reg->offset); i++)
		gpu_write(gpu, reg->offset, state ? reg->value : 0);

	/* Enable SP clock */
	gmu_rmw(gmu, REG_A6XX_GPU_GMU_GX_SPTPRAC_CLOCK_CONTROL, 0, 1);

	gpu_write(gpu, REG_A6XX_RBBM_CLOCK_CNTL, state ? clock_cntl_on : 0);
}

/* For a615, a616, a618, a619, a630, a640 and a680 */
static const u32 a6xx_protect[] = {
	A6XX_PROTECT_RDONLY(0x00000, 0x04ff),
	A6XX_PROTECT_RDONLY(0x00501, 0x0005),
	A6XX_PROTECT_RDONLY(0x0050b, 0x02f4),
	A6XX_PROTECT_NORDWR(0x0050e, 0x0000),
	A6XX_PROTECT_NORDWR(0x00510, 0x0000),
	A6XX_PROTECT_NORDWR(0x00534, 0x0000),
	A6XX_PROTECT_NORDWR(0x00800, 0x0082),
	A6XX_PROTECT_NORDWR(0x008a0, 0x0008),
	A6XX_PROTECT_NORDWR(0x008ab, 0x0024),
	A6XX_PROTECT_RDONLY(0x008de, 0x00ae),
	A6XX_PROTECT_NORDWR(0x00900, 0x004d),
	A6XX_PROTECT_NORDWR(0x0098d, 0x0272),
	A6XX_PROTECT_NORDWR(0x00e00, 0x0001),
	A6XX_PROTECT_NORDWR(0x00e03, 0x000c),
	A6XX_PROTECT_NORDWR(0x03c00, 0x00c3),
	A6XX_PROTECT_RDONLY(0x03cc4, 0x1fff),
	A6XX_PROTECT_NORDWR(0x08630, 0x01cf),
	A6XX_PROTECT_NORDWR(0x08e00, 0x0000),
	A6XX_PROTECT_NORDWR(0x08e08, 0x0000),
	A6XX_PROTECT_NORDWR(0x08e50, 0x001f),
	A6XX_PROTECT_NORDWR(0x09624, 0x01db),
	A6XX_PROTECT_NORDWR(0x09e70, 0x0001),
	A6XX_PROTECT_NORDWR(0x09e78, 0x0187),
	A6XX_PROTECT_NORDWR(0x0a630, 0x01cf),
	A6XX_PROTECT_NORDWR(0x0ae02, 0x0000),
	A6XX_PROTECT_NORDWR(0x0ae50, 0x032f),
	A6XX_PROTECT_NORDWR(0x0b604, 0x0000),
	A6XX_PROTECT_NORDWR(0x0be02, 0x0001),
	A6XX_PROTECT_NORDWR(0x0be20, 0x17df),
	A6XX_PROTECT_NORDWR(0x0f000, 0x0bff),
	A6XX_PROTECT_RDONLY(0x0fc00, 0x1fff),
	A6XX_PROTECT_NORDWR(0x11c00, 0x0000), /* note: infinite range */
};

/* These are for a620 and a650 */
static const u32 a650_protect[] = {
	A6XX_PROTECT_RDONLY(0x00000, 0x04ff),
	A6XX_PROTECT_RDONLY(0x00501, 0x0005),
	A6XX_PROTECT_RDONLY(0x0050b, 0x02f4),
	A6XX_PROTECT_NORDWR(0x0050e, 0x0000),
	A6XX_PROTECT_NORDWR(0x00510, 0x0000),
	A6XX_PROTECT_NORDWR(0x00534, 0x0000),
	A6XX_PROTECT_NORDWR(0x00800, 0x0082),
	A6XX_PROTECT_NORDWR(0x008a0, 0x0008),
	A6XX_PROTECT_NORDWR(0x008ab, 0x0024),
	A6XX_PROTECT_RDONLY(0x008de, 0x00ae),
	A6XX_PROTECT_NORDWR(0x00900, 0x004d),
	A6XX_PROTECT_NORDWR(0x0098d, 0x0272),
	A6XX_PROTECT_NORDWR(0x00e00, 0x0001),
	A6XX_PROTECT_NORDWR(0x00e03, 0x000c),
	A6XX_PROTECT_NORDWR(0x03c00, 0x00c3),
	A6XX_PROTECT_RDONLY(0x03cc4, 0x1fff),
	A6XX_PROTECT_NORDWR(0x08630, 0x01cf),
	A6XX_PROTECT_NORDWR(0x08e00, 0x0000),
	A6XX_PROTECT_NORDWR(0x08e08, 0x0000),
	A6XX_PROTECT_NORDWR(0x08e50, 0x001f),
	A6XX_PROTECT_NORDWR(0x08e80, 0x027f),
	A6XX_PROTECT_NORDWR(0x09624, 0x01db),
	A6XX_PROTECT_NORDWR(0x09e60, 0x0011),
	A6XX_PROTECT_NORDWR(0x09e78, 0x0187),
	A6XX_PROTECT_NORDWR(0x0a630, 0x01cf),
	A6XX_PROTECT_NORDWR(0x0ae02, 0x0000),
	A6XX_PROTECT_NORDWR(0x0ae50, 0x032f),
	A6XX_PROTECT_NORDWR(0x0b604, 0x0000),
	A6XX_PROTECT_NORDWR(0x0b608, 0x0007),
	A6XX_PROTECT_NORDWR(0x0be02, 0x0001),
	A6XX_PROTECT_NORDWR(0x0be20, 0x17df),
	A6XX_PROTECT_NORDWR(0x0f000, 0x0bff),
	A6XX_PROTECT_RDONLY(0x0fc00, 0x1fff),
	A6XX_PROTECT_NORDWR(0x18400, 0x1fff),
	A6XX_PROTECT_NORDWR(0x1a800, 0x1fff),
	A6XX_PROTECT_NORDWR(0x1f400, 0x0443),
	A6XX_PROTECT_RDONLY(0x1f844, 0x007b),
	A6XX_PROTECT_NORDWR(0x1f887, 0x001b),
	A6XX_PROTECT_NORDWR(0x1f8c0, 0x0000), /* note: infinite range */
};

/* These are for a635 and a660 */
static const u32 a660_protect[] = {
	A6XX_PROTECT_RDONLY(0x00000, 0x04ff),
	A6XX_PROTECT_RDONLY(0x00501, 0x0005),
	A6XX_PROTECT_RDONLY(0x0050b, 0x02f4),
	A6XX_PROTECT_NORDWR(0x0050e, 0x0000),
	A6XX_PROTECT_NORDWR(0x00510, 0x0000),
	A6XX_PROTECT_NORDWR(0x00534, 0x0000),
	A6XX_PROTECT_NORDWR(0x00800, 0x0082),
	A6XX_PROTECT_NORDWR(0x008a0, 0x0008),
	A6XX_PROTECT_NORDWR(0x008ab, 0x0024),
	A6XX_PROTECT_RDONLY(0x008de, 0x00ae),
	A6XX_PROTECT_NORDWR(0x00900, 0x004d),
	A6XX_PROTECT_NORDWR(0x0098d, 0x0272),
	A6XX_PROTECT_NORDWR(0x00e00, 0x0001),
	A6XX_PROTECT_NORDWR(0x00e03, 0x000c),
	A6XX_PROTECT_NORDWR(0x03c00, 0x00c3),
	A6XX_PROTECT_RDONLY(0x03cc4, 0x1fff),
	A6XX_PROTECT_NORDWR(0x08630, 0x01cf),
	A6XX_PROTECT_NORDWR(0x08e00, 0x0000),
	A6XX_PROTECT_NORDWR(0x08e08, 0x0000),
	A6XX_PROTECT_NORDWR(0x08e50, 0x001f),
	A6XX_PROTECT_NORDWR(0x08e80, 0x027f),
	A6XX_PROTECT_NORDWR(0x09624, 0x01db),
	A6XX_PROTECT_NORDWR(0x09e60, 0x0011),
	A6XX_PROTECT_NORDWR(0x09e78, 0x0187),
	A6XX_PROTECT_NORDWR(0x0a630, 0x01cf),
	A6XX_PROTECT_NORDWR(0x0ae02, 0x0000),
	A6XX_PROTECT_NORDWR(0x0ae50, 0x012f),
	A6XX_PROTECT_NORDWR(0x0b604, 0x0000),
	A6XX_PROTECT_NORDWR(0x0b608, 0x0006),
	A6XX_PROTECT_NORDWR(0x0be02, 0x0001),
	A6XX_PROTECT_NORDWR(0x0be20, 0x015f),
	A6XX_PROTECT_NORDWR(0x0d000, 0x05ff),
	A6XX_PROTECT_NORDWR(0x0f000, 0x0bff),
	A6XX_PROTECT_RDONLY(0x0fc00, 0x1fff),
	A6XX_PROTECT_NORDWR(0x18400, 0x1fff),
	A6XX_PROTECT_NORDWR(0x1a400, 0x1fff),
	A6XX_PROTECT_NORDWR(0x1f400, 0x0443),
	A6XX_PROTECT_RDONLY(0x1f844, 0x007b),
	A6XX_PROTECT_NORDWR(0x1f860, 0x0000),
	A6XX_PROTECT_NORDWR(0x1f887, 0x001b),
	A6XX_PROTECT_NORDWR(0x1f8c0, 0x0000), /* note: infinite range */
};

static void a6xx_set_cp_protect(struct msm_gpu *gpu)
{
	struct adreno_gpu *adreno_gpu = to_adreno_gpu(gpu);
	const u32 *regs = a6xx_protect;
	unsigned i, count, count_max;

	if (adreno_is_a650(adreno_gpu)) {
		regs = a650_protect;
		count = ARRAY_SIZE(a650_protect);
		count_max = 48;
		BUILD_BUG_ON(ARRAY_SIZE(a650_protect) > 48);
	} else if (adreno_is_a660_family(adreno_gpu)) {
		regs = a660_protect;
		count = ARRAY_SIZE(a660_protect);
		count_max = 48;
		BUILD_BUG_ON(ARRAY_SIZE(a660_protect) > 48);
	} else {
		regs = a6xx_protect;
		count = ARRAY_SIZE(a6xx_protect);
		count_max = 32;
		BUILD_BUG_ON(ARRAY_SIZE(a6xx_protect) > 32);
	}

	/*
	 * Enable access protection to privileged registers, fault on an access
	 * protect violation and select the last span to protect from the start
	 * address all the way to the end of the register address space
	 */
	gpu_write(gpu, REG_A6XX_CP_PROTECT_CNTL, BIT(0) | BIT(1) | BIT(3));

	for (i = 0; i < count - 1; i++)
		gpu_write(gpu, REG_A6XX_CP_PROTECT(i), regs[i]);
	/* last CP_PROTECT to have "infinite" length on the last entry */
	gpu_write(gpu, REG_A6XX_CP_PROTECT(count_max - 1), regs[i]);
}

static void a6xx_set_ubwc_config(struct msm_gpu *gpu)
{
	struct adreno_gpu *adreno_gpu = to_adreno_gpu(gpu);
	u32 lower_bit = 2;
	u32 amsbc = 0;
	u32 rgb565_predicator = 0;
	u32 uavflagprd_inv = 0;

	/* a618 is using the hw default values */
	if (adreno_is_a618(adreno_gpu))
		return;

	if (adreno_is_a640_family(adreno_gpu))
		amsbc = 1;

	if (adreno_is_a650(adreno_gpu) || adreno_is_a660(adreno_gpu)) {
		/* TODO: get ddr type from bootloader and use 2 for LPDDR4 */
		lower_bit = 3;
		amsbc = 1;
		rgb565_predicator = 1;
		uavflagprd_inv = 2;
	}

	if (adreno_is_7c3(adreno_gpu)) {
		lower_bit = 1;
		amsbc = 1;
		rgb565_predicator = 1;
		uavflagprd_inv = 2;
	}

	gpu_write(gpu, REG_A6XX_RB_NC_MODE_CNTL,
		rgb565_predicator << 11 | amsbc << 4 | lower_bit << 1);
	gpu_write(gpu, REG_A6XX_TPL1_NC_MODE_CNTL, lower_bit << 1);
	gpu_write(gpu, REG_A6XX_SP_NC_MODE_CNTL,
		uavflagprd_inv << 4 | lower_bit << 1);
	gpu_write(gpu, REG_A6XX_UCHE_MODE_CNTL, lower_bit << 21);
}

static int a6xx_cp_init(struct msm_gpu *gpu)
{
	struct msm_ringbuffer *ring = gpu->rb[0];

	OUT_PKT7(ring, CP_ME_INIT, 8);

	OUT_RING(ring, 0x0000002f);

	/* Enable multiple hardware contexts */
	OUT_RING(ring, 0x00000003);

	/* Enable error detection */
	OUT_RING(ring, 0x20000000);

	/* Don't enable header dump */
	OUT_RING(ring, 0x00000000);
	OUT_RING(ring, 0x00000000);

	/* No workarounds enabled */
	OUT_RING(ring, 0x00000000);

	/* Pad rest of the cmds with 0's */
	OUT_RING(ring, 0x00000000);
	OUT_RING(ring, 0x00000000);

	a6xx_flush(gpu, ring);
	return a6xx_idle(gpu, ring) ? 0 : -EINVAL;
}

/*
 * Check that the microcode version is new enough to include several key
 * security fixes. Return true if the ucode is safe.
 */
static bool a6xx_ucode_check_version(struct a6xx_gpu *a6xx_gpu,
		struct drm_gem_object *obj)
{
	struct adreno_gpu *adreno_gpu = &a6xx_gpu->base;
	struct msm_gpu *gpu = &adreno_gpu->base;
	const char *sqe_name = adreno_gpu->info->fw[ADRENO_FW_SQE];
	u32 *buf = msm_gem_get_vaddr(obj);
	bool ret = false;

	if (IS_ERR(buf))
		return false;

	/*
	 * Targets up to a640 (a618, a630 and a640) need to check for a
	 * microcode version that is patched to support the whereami opcode or
	 * one that is new enough to include it by default.
	 *
	 * a650 tier targets don't need whereami but still need to be
	 * equal to or newer than 0.95 for other security fixes
	 *
	 * a660 targets have all the critical security fixes from the start
	 */
	if (!strcmp(sqe_name, "a630_sqe.fw")) {
		/*
		 * If the lowest nibble is 0xa that is an indication that this
		 * microcode has been patched. The actual version is in dword
		 * [3] but we only care about the patchlevel which is the lowest
		 * nibble of dword [3]
		 *
		 * Otherwise check that the firmware is greater than or equal
		 * to 1.90 which was the first version that had this fix built
		 * in
		 */
		if ((((buf[0] & 0xf) == 0xa) && (buf[2] & 0xf) >= 1) ||
			(buf[0] & 0xfff) >= 0x190) {
			a6xx_gpu->has_whereami = true;
			ret = true;
			goto out;
		}

		DRM_DEV_ERROR(&gpu->pdev->dev,
			"a630 SQE ucode is too old. Have version %x need at least %x\n",
			buf[0] & 0xfff, 0x190);
	} else if (!strcmp(sqe_name, "a650_sqe.fw")) {
		if ((buf[0] & 0xfff) >= 0x095) {
			ret = true;
			goto out;
		}

		DRM_DEV_ERROR(&gpu->pdev->dev,
			"a650 SQE ucode is too old. Have version %x need at least %x\n",
			buf[0] & 0xfff, 0x095);
	} else if (!strcmp(sqe_name, "a660_sqe.fw")) {
		ret = true;
	} else {
		DRM_DEV_ERROR(&gpu->pdev->dev,
			"unknown GPU, add it to a6xx_ucode_check_version()!!\n");
	}
out:
	msm_gem_put_vaddr(obj);
	return ret;
}

static int a6xx_ucode_init(struct msm_gpu *gpu)
{
	struct adreno_gpu *adreno_gpu = to_adreno_gpu(gpu);
	struct a6xx_gpu *a6xx_gpu = to_a6xx_gpu(adreno_gpu);

	if (!a6xx_gpu->sqe_bo) {
		a6xx_gpu->sqe_bo = adreno_fw_create_bo(gpu,
			adreno_gpu->fw[ADRENO_FW_SQE], &a6xx_gpu->sqe_iova);

		if (IS_ERR(a6xx_gpu->sqe_bo)) {
			int ret = PTR_ERR(a6xx_gpu->sqe_bo);

			a6xx_gpu->sqe_bo = NULL;
			DRM_DEV_ERROR(&gpu->pdev->dev,
				"Could not allocate SQE ucode: %d\n", ret);

			return ret;
		}

		msm_gem_object_set_name(a6xx_gpu->sqe_bo, "sqefw");
		if (!a6xx_ucode_check_version(a6xx_gpu, a6xx_gpu->sqe_bo)) {
			msm_gem_unpin_iova(a6xx_gpu->sqe_bo, gpu->aspace);
			drm_gem_object_put(a6xx_gpu->sqe_bo);

			a6xx_gpu->sqe_bo = NULL;
			return -EPERM;
		}
	}

	gpu_write64(gpu, REG_A6XX_CP_SQE_INSTR_BASE, a6xx_gpu->sqe_iova);

	return 0;
}

static int a6xx_zap_shader_init(struct msm_gpu *gpu)
{
	static bool loaded;
	int ret;

	if (loaded)
		return 0;

	ret = adreno_zap_shader_load(gpu, GPU_PAS_ID);

	loaded = !ret;
	return ret;
}

#define A6XX_INT_MASK (A6XX_RBBM_INT_0_MASK_CP_AHB_ERROR | \
	  A6XX_RBBM_INT_0_MASK_RBBM_ATB_ASYNCFIFO_OVERFLOW | \
	  A6XX_RBBM_INT_0_MASK_CP_HW_ERROR | \
	  A6XX_RBBM_INT_0_MASK_CP_IB2 | \
	  A6XX_RBBM_INT_0_MASK_CP_IB1 | \
	  A6XX_RBBM_INT_0_MASK_CP_RB | \
	  A6XX_RBBM_INT_0_MASK_CP_CACHE_FLUSH_TS | \
	  A6XX_RBBM_INT_0_MASK_RBBM_ATB_BUS_OVERFLOW | \
	  A6XX_RBBM_INT_0_MASK_RBBM_HANG_DETECT | \
	  A6XX_RBBM_INT_0_MASK_UCHE_OOB_ACCESS | \
	  A6XX_RBBM_INT_0_MASK_UCHE_TRAP_INTR)

static int hw_init(struct msm_gpu *gpu)
{
	struct adreno_gpu *adreno_gpu = to_adreno_gpu(gpu);
	struct a6xx_gpu *a6xx_gpu = to_a6xx_gpu(adreno_gpu);
	int ret;

	/* Make sure the GMU keeps the GPU on while we set it up */
	a6xx_gmu_set_oob(&a6xx_gpu->gmu, GMU_OOB_GPU_SET);

	/* Clear GBIF halt in case GX domain was not collapsed */
	if (a6xx_has_gbif(adreno_gpu))
		gpu_write(gpu, REG_A6XX_RBBM_GBIF_HALT, 0);

	gpu_write(gpu, REG_A6XX_RBBM_SECVID_TSB_CNTL, 0);

	/*
	 * Disable the trusted memory range - we don't actually supported secure
	 * memory rendering at this point in time and we don't want to block off
	 * part of the virtual memory space.
	 */
	gpu_write64(gpu, REG_A6XX_RBBM_SECVID_TSB_TRUSTED_BASE_LO, 0x00000000);
	gpu_write(gpu, REG_A6XX_RBBM_SECVID_TSB_TRUSTED_SIZE, 0x00000000);

	/* Turn on 64 bit addressing for all blocks */
	gpu_write(gpu, REG_A6XX_CP_ADDR_MODE_CNTL, 0x1);
	gpu_write(gpu, REG_A6XX_VSC_ADDR_MODE_CNTL, 0x1);
	gpu_write(gpu, REG_A6XX_GRAS_ADDR_MODE_CNTL, 0x1);
	gpu_write(gpu, REG_A6XX_RB_ADDR_MODE_CNTL, 0x1);
	gpu_write(gpu, REG_A6XX_PC_ADDR_MODE_CNTL, 0x1);
	gpu_write(gpu, REG_A6XX_HLSQ_ADDR_MODE_CNTL, 0x1);
	gpu_write(gpu, REG_A6XX_VFD_ADDR_MODE_CNTL, 0x1);
	gpu_write(gpu, REG_A6XX_VPC_ADDR_MODE_CNTL, 0x1);
	gpu_write(gpu, REG_A6XX_UCHE_ADDR_MODE_CNTL, 0x1);
	gpu_write(gpu, REG_A6XX_SP_ADDR_MODE_CNTL, 0x1);
	gpu_write(gpu, REG_A6XX_TPL1_ADDR_MODE_CNTL, 0x1);
	gpu_write(gpu, REG_A6XX_RBBM_SECVID_TSB_ADDR_MODE_CNTL, 0x1);

	/* enable hardware clockgating */
	a6xx_set_hwcg(gpu, true);

	/* VBIF/GBIF start*/
	if (adreno_is_a640_family(adreno_gpu) ||
	    adreno_is_a650_family(adreno_gpu)) {
		gpu_write(gpu, REG_A6XX_GBIF_QSB_SIDE0, 0x00071620);
		gpu_write(gpu, REG_A6XX_GBIF_QSB_SIDE1, 0x00071620);
		gpu_write(gpu, REG_A6XX_GBIF_QSB_SIDE2, 0x00071620);
		gpu_write(gpu, REG_A6XX_GBIF_QSB_SIDE3, 0x00071620);
		gpu_write(gpu, REG_A6XX_GBIF_QSB_SIDE3, 0x00071620);
		gpu_write(gpu, REG_A6XX_RBBM_GBIF_CLIENT_QOS_CNTL, 0x3);
	} else {
		gpu_write(gpu, REG_A6XX_RBBM_VBIF_CLIENT_QOS_CNTL, 0x3);
	}

	if (adreno_is_a630(adreno_gpu))
		gpu_write(gpu, REG_A6XX_VBIF_GATE_OFF_WRREQ_EN, 0x00000009);

	/* Make all blocks contribute to the GPU BUSY perf counter */
	gpu_write(gpu, REG_A6XX_RBBM_PERFCTR_GPU_BUSY_MASKED, 0xffffffff);

	/* Disable L2 bypass in the UCHE */
	gpu_write(gpu, REG_A6XX_UCHE_WRITE_RANGE_MAX_LO, 0xffffffc0);
	gpu_write(gpu, REG_A6XX_UCHE_WRITE_RANGE_MAX_HI, 0x0001ffff);
	gpu_write(gpu, REG_A6XX_UCHE_TRAP_BASE_LO, 0xfffff000);
	gpu_write(gpu, REG_A6XX_UCHE_TRAP_BASE_HI, 0x0001ffff);
	gpu_write(gpu, REG_A6XX_UCHE_WRITE_THRU_BASE_LO, 0xfffff000);
	gpu_write(gpu, REG_A6XX_UCHE_WRITE_THRU_BASE_HI, 0x0001ffff);

	if (!adreno_is_a650_family(adreno_gpu)) {
		/* Set the GMEM VA range [0x100000:0x100000 + gpu->gmem - 1] */
		gpu_write64(gpu, REG_A6XX_UCHE_GMEM_RANGE_MIN_LO, 0x00100000);

		gpu_write64(gpu, REG_A6XX_UCHE_GMEM_RANGE_MAX_LO,
			0x00100000 + adreno_gpu->gmem - 1);
	}

	gpu_write(gpu, REG_A6XX_UCHE_FILTER_CNTL, 0x804);
	gpu_write(gpu, REG_A6XX_UCHE_CACHE_WAYS, 0x4);

	if (adreno_is_a640_family(adreno_gpu) ||
	    adreno_is_a650_family(adreno_gpu))
		gpu_write(gpu, REG_A6XX_CP_ROQ_THRESHOLDS_2, 0x02000140);
	else
		gpu_write(gpu, REG_A6XX_CP_ROQ_THRESHOLDS_2, 0x010000c0);
	gpu_write(gpu, REG_A6XX_CP_ROQ_THRESHOLDS_1, 0x8040362c);

	if (adreno_is_a660_family(adreno_gpu))
		gpu_write(gpu, REG_A6XX_CP_LPAC_PROG_FIFO_SIZE, 0x00000020);

	/* Setting the mem pool size */
	gpu_write(gpu, REG_A6XX_CP_MEM_POOL_SIZE, 128);

	/* Setting the primFifo thresholds default values,
	 * and vccCacheSkipDis=1 bit (0x200) for A640 and newer
	*/
	if (adreno_is_a650(adreno_gpu) || adreno_is_a660(adreno_gpu))
		gpu_write(gpu, REG_A6XX_PC_DBG_ECO_CNTL, 0x00300200);
	else if (adreno_is_a640_family(adreno_gpu) || adreno_is_7c3(adreno_gpu))
		gpu_write(gpu, REG_A6XX_PC_DBG_ECO_CNTL, 0x00200200);
	else if (adreno_is_a650(adreno_gpu) || adreno_is_a660(adreno_gpu))
		gpu_write(gpu, REG_A6XX_PC_DBG_ECO_CNTL, 0x00300200);
	else
		gpu_write(gpu, REG_A6XX_PC_DBG_ECO_CNTL, 0x00180000);

	/* Set the AHB default slave response to "ERROR" */
	gpu_write(gpu, REG_A6XX_CP_AHB_CNTL, 0x1);

	/* Turn on performance counters */
	gpu_write(gpu, REG_A6XX_RBBM_PERFCTR_CNTL, 0x1);

	/* Select CP0 to always count cycles */
	gpu_write(gpu, REG_A6XX_CP_PERFCTR_CP_SEL(0), PERF_CP_ALWAYS_COUNT);

	a6xx_set_ubwc_config(gpu);

	/* Enable fault detection */
	gpu_write(gpu, REG_A6XX_RBBM_INTERFACE_HANG_INT_CNTL,
		(1 << 30) | 0x1fffff);

	gpu_write(gpu, REG_A6XX_UCHE_CLIENT_PF, 1);

	/* Set weights for bicubic filtering */
	if (adreno_is_a650_family(adreno_gpu)) {
		gpu_write(gpu, REG_A6XX_TPL1_BICUBIC_WEIGHTS_TABLE_0, 0);
		gpu_write(gpu, REG_A6XX_TPL1_BICUBIC_WEIGHTS_TABLE_1,
			0x3fe05ff4);
		gpu_write(gpu, REG_A6XX_TPL1_BICUBIC_WEIGHTS_TABLE_2,
			0x3fa0ebee);
		gpu_write(gpu, REG_A6XX_TPL1_BICUBIC_WEIGHTS_TABLE_3,
			0x3f5193ed);
		gpu_write(gpu, REG_A6XX_TPL1_BICUBIC_WEIGHTS_TABLE_4,
			0x3f0243f0);
	}

	/* Protect registers from the CP */
	a6xx_set_cp_protect(gpu);

	if (adreno_is_a660_family(adreno_gpu)) {
		gpu_write(gpu, REG_A6XX_CP_CHICKEN_DBG, 0x1);
		gpu_write(gpu, REG_A6XX_RBBM_GBIF_CLIENT_QOS_CNTL, 0x0);
	}

	/* Set dualQ + disable afull for A660 GPU */
	if (adreno_is_a660(adreno_gpu))
		gpu_write(gpu, REG_A6XX_UCHE_CMDQ_CONFIG, 0x66906);

	/* Enable expanded apriv for targets that support it */
	if (gpu->hw_apriv) {
		gpu_write(gpu, REG_A6XX_CP_APRIV_CNTL,
			(1 << 6) | (1 << 5) | (1 << 3) | (1 << 2) | (1 << 1));
	}

	/* Enable interrupts */
	gpu_write(gpu, REG_A6XX_RBBM_INT_0_MASK, A6XX_INT_MASK);

	ret = adreno_hw_init(gpu);
	if (ret)
		goto out;

	ret = a6xx_ucode_init(gpu);
	if (ret)
		goto out;

	/* Set the ringbuffer address */
	gpu_write64(gpu, REG_A6XX_CP_RB_BASE, gpu->rb[0]->iova);

	/* Targets that support extended APRIV can use the RPTR shadow from
	 * hardware but all the other ones need to disable the feature. Targets
	 * that support the WHERE_AM_I opcode can use that instead
	 */
	if (adreno_gpu->base.hw_apriv)
		gpu_write(gpu, REG_A6XX_CP_RB_CNTL, MSM_GPU_RB_CNTL_DEFAULT);
	else
		gpu_write(gpu, REG_A6XX_CP_RB_CNTL,
			MSM_GPU_RB_CNTL_DEFAULT | AXXX_CP_RB_CNTL_NO_UPDATE);

	/*
	 * Expanded APRIV and targets that support WHERE_AM_I both need a
	 * privileged buffer to store the RPTR shadow
	 */

	if (adreno_gpu->base.hw_apriv || a6xx_gpu->has_whereami) {
		if (!a6xx_gpu->shadow_bo) {
			a6xx_gpu->shadow = msm_gem_kernel_new(gpu->dev,
				sizeof(u32) * gpu->nr_rings,
				MSM_BO_WC | MSM_BO_MAP_PRIV,
				gpu->aspace, &a6xx_gpu->shadow_bo,
				&a6xx_gpu->shadow_iova);

			if (IS_ERR(a6xx_gpu->shadow))
				return PTR_ERR(a6xx_gpu->shadow);

			msm_gem_object_set_name(a6xx_gpu->shadow_bo, "shadow");
		}

		gpu_write64(gpu, REG_A6XX_CP_RB_RPTR_ADDR_LO,
			shadowptr(a6xx_gpu, gpu->rb[0]));
	}

	/* Always come up on rb 0 */
	a6xx_gpu->cur_ring = gpu->rb[0];

	gpu->cur_ctx_seqno = 0;

	/* Enable the SQE_to start the CP engine */
	gpu_write(gpu, REG_A6XX_CP_SQE_CNTL, 1);

	ret = a6xx_cp_init(gpu);
	if (ret)
		goto out;

	/*
	 * Try to load a zap shader into the secure world. If successful
	 * we can use the CP to switch out of secure mode. If not then we
	 * have no resource but to try to switch ourselves out manually. If we
	 * guessed wrong then access to the RBBM_SECVID_TRUST_CNTL register will
	 * be blocked and a permissions violation will soon follow.
	 */
	ret = a6xx_zap_shader_init(gpu);
	if (!ret) {
		OUT_PKT7(gpu->rb[0], CP_SET_SECURE_MODE, 1);
		OUT_RING(gpu->rb[0], 0x00000000);

		a6xx_flush(gpu, gpu->rb[0]);
		if (!a6xx_idle(gpu, gpu->rb[0]))
			return -EINVAL;
	} else if (ret == -ENODEV) {
		/*
		 * This device does not use zap shader (but print a warning
		 * just in case someone got their dt wrong.. hopefully they
		 * have a debug UART to realize the error of their ways...
		 * if you mess this up you are about to crash horribly)
		 */
		dev_warn_once(gpu->dev->dev,
			"Zap shader not enabled - using SECVID_TRUST_CNTL instead\n");
		gpu_write(gpu, REG_A6XX_RBBM_SECVID_TRUST_CNTL, 0x0);
		ret = 0;
	} else {
		return ret;
	}

out:
	/*
	 * Tell the GMU that we are done touching the GPU and it can start power
	 * management
	 */
	a6xx_gmu_clear_oob(&a6xx_gpu->gmu, GMU_OOB_GPU_SET);

	if (a6xx_gpu->gmu.legacy) {
		/* Take the GMU out of its special boot mode */
		a6xx_gmu_clear_oob(&a6xx_gpu->gmu, GMU_OOB_BOOT_SLUMBER);
	}

	return ret;
}

static int a6xx_hw_init(struct msm_gpu *gpu)
{
	struct adreno_gpu *adreno_gpu = to_adreno_gpu(gpu);
	struct a6xx_gpu *a6xx_gpu = to_a6xx_gpu(adreno_gpu);
	int ret;

	mutex_lock(&a6xx_gpu->gmu.lock);
	ret = hw_init(gpu);
	mutex_unlock(&a6xx_gpu->gmu.lock);

	return ret;
}

static void a6xx_dump(struct msm_gpu *gpu)
{
	DRM_DEV_INFO(&gpu->pdev->dev, "status:   %08x\n",
			gpu_read(gpu, REG_A6XX_RBBM_STATUS));
	adreno_dump(gpu);
}

#define VBIF_RESET_ACK_TIMEOUT	100
#define VBIF_RESET_ACK_MASK	0x00f0

static void a6xx_recover(struct msm_gpu *gpu)
{
	struct adreno_gpu *adreno_gpu = to_adreno_gpu(gpu);
	struct a6xx_gpu *a6xx_gpu = to_a6xx_gpu(adreno_gpu);
	int i, active_submits;

	adreno_dump_info(gpu);

	for (i = 0; i < 8; i++)
		DRM_DEV_INFO(&gpu->pdev->dev, "CP_SCRATCH_REG%d: %u\n", i,
			gpu_read(gpu, REG_A6XX_CP_SCRATCH_REG(i)));

	if (hang_debug)
		a6xx_dump(gpu);

	/*
	 * To handle recovery specific sequences during the rpm suspend we are
	 * about to trigger
	 */
	a6xx_gpu->hung = true;

	/* Halt SQE first */
	gpu_write(gpu, REG_A6XX_CP_SQE_CNTL, 3);

	/*
	 * Turn off keep alive that might have been enabled by the hang
	 * interrupt
	 */
	gmu_write(&a6xx_gpu->gmu, REG_A6XX_GMU_GMU_PWR_COL_KEEPALIVE, 0);

	pm_runtime_dont_use_autosuspend(&gpu->pdev->dev);

	/* active_submit won't change until we make a submission */
	mutex_lock(&gpu->active_lock);
	active_submits = gpu->active_submits;

	/*
	 * Temporarily clear active_submits count to silence a WARN() in the
	 * runtime suspend cb
	 */
	gpu->active_submits = 0;

	/* Drop the rpm refcount from active submits */
	if (active_submits)
		pm_runtime_put(&gpu->pdev->dev);

	/* And the final one from recover worker */
	pm_runtime_put_sync(&gpu->pdev->dev);

	/* Call into gpucc driver to poll for cx gdsc collapse */
	reset_control_reset(gpu->cx_collapse);

	pm_runtime_use_autosuspend(&gpu->pdev->dev);

	if (active_submits)
		pm_runtime_get(&gpu->pdev->dev);

	pm_runtime_get_sync(&gpu->pdev->dev);

	gpu->active_submits = active_submits;
	mutex_unlock(&gpu->active_lock);

	msm_gpu_hw_init(gpu);
	a6xx_gpu->hung = false;
}

static const char *a6xx_uche_fault_block(struct msm_gpu *gpu, u32 mid)
{
	static const char *uche_clients[7] = {
		"VFD", "SP", "VSC", "VPC", "HLSQ", "PC", "LRZ",
	};
	u32 val;

	if (mid < 1 || mid > 3)
		return "UNKNOWN";

	/*
	 * The source of the data depends on the mid ID read from FSYNR1.
	 * and the client ID read from the UCHE block
	 */
	val = gpu_read(gpu, REG_A6XX_UCHE_CLIENT_PF);

	/* mid = 3 is most precise and refers to only one block per client */
	if (mid == 3)
		return uche_clients[val & 7];

	/* For mid=2 the source is TP or VFD except when the client id is 0 */
	if (mid == 2)
		return ((val & 7) == 0) ? "TP" : "TP|VFD";

	/* For mid=1 just return "UCHE" as a catchall for everything else */
	return "UCHE";
}

static const char *a6xx_fault_block(struct msm_gpu *gpu, u32 id)
{
	if (id == 0)
		return "CP";
	else if (id == 4)
		return "CCU";
	else if (id == 6)
		return "CDP Prefetch";

	return a6xx_uche_fault_block(gpu, id);
}

#define ARM_SMMU_FSR_TF                 BIT(1)
#define ARM_SMMU_FSR_PF			BIT(3)
#define ARM_SMMU_FSR_EF			BIT(4)

static int a6xx_fault_handler(void *arg, unsigned long iova, int flags, void *data)
{
	struct msm_gpu *gpu = arg;
	struct adreno_smmu_fault_info *info = data;
	const char *type = "UNKNOWN";
	const char *block;
	bool do_devcoredump = info && !READ_ONCE(gpu->crashstate);

	/*
	 * If we aren't going to be resuming later from fault_worker, then do
	 * it now.
	 */
	if (!do_devcoredump) {
		gpu->aspace->mmu->funcs->resume_translation(gpu->aspace->mmu);
	}

	/*
	 * Print a default message if we couldn't get the data from the
	 * adreno-smmu-priv
	 */
	if (!info) {
		pr_warn_ratelimited("*** gpu fault: iova=%.16lx flags=%d (%u,%u,%u,%u)\n",
			iova, flags,
			gpu_read(gpu, REG_A6XX_CP_SCRATCH_REG(4)),
			gpu_read(gpu, REG_A6XX_CP_SCRATCH_REG(5)),
			gpu_read(gpu, REG_A6XX_CP_SCRATCH_REG(6)),
			gpu_read(gpu, REG_A6XX_CP_SCRATCH_REG(7)));

		return 0;
	}

	if (info->fsr & ARM_SMMU_FSR_TF)
		type = "TRANSLATION";
	else if (info->fsr & ARM_SMMU_FSR_PF)
		type = "PERMISSION";
	else if (info->fsr & ARM_SMMU_FSR_EF)
		type = "EXTERNAL";

	block = a6xx_fault_block(gpu, info->fsynr1 & 0xff);

	pr_warn_ratelimited("*** gpu fault: ttbr0=%.16llx iova=%.16lx dir=%s type=%s source=%s (%u,%u,%u,%u)\n",
			info->ttbr0, iova,
			flags & IOMMU_FAULT_WRITE ? "WRITE" : "READ",
			type, block,
			gpu_read(gpu, REG_A6XX_CP_SCRATCH_REG(4)),
			gpu_read(gpu, REG_A6XX_CP_SCRATCH_REG(5)),
			gpu_read(gpu, REG_A6XX_CP_SCRATCH_REG(6)),
			gpu_read(gpu, REG_A6XX_CP_SCRATCH_REG(7)));

	if (do_devcoredump) {
		/* Turn off the hangcheck timer to keep it from bothering us */
		del_timer(&gpu->hangcheck_timer);

		gpu->fault_info.ttbr0 = info->ttbr0;
		gpu->fault_info.iova  = iova;
		gpu->fault_info.flags = flags;
		gpu->fault_info.type  = type;
		gpu->fault_info.block = block;

		kthread_queue_work(gpu->worker, &gpu->fault_work);
	}

	return 0;
}

static void a6xx_cp_hw_err_irq(struct msm_gpu *gpu)
{
	u32 status = gpu_read(gpu, REG_A6XX_CP_INTERRUPT_STATUS);

	if (status & A6XX_CP_INT_CP_OPCODE_ERROR) {
		u32 val;

		gpu_write(gpu, REG_A6XX_CP_SQE_STAT_ADDR, 1);
		val = gpu_read(gpu, REG_A6XX_CP_SQE_STAT_DATA);
		dev_err_ratelimited(&gpu->pdev->dev,
			"CP | opcode error | possible opcode=0x%8.8X\n",
			val);
	}

	if (status & A6XX_CP_INT_CP_UCODE_ERROR)
		dev_err_ratelimited(&gpu->pdev->dev,
			"CP ucode error interrupt\n");

	if (status & A6XX_CP_INT_CP_HW_FAULT_ERROR)
		dev_err_ratelimited(&gpu->pdev->dev, "CP | HW fault | status=0x%8.8X\n",
			gpu_read(gpu, REG_A6XX_CP_HW_FAULT));

	if (status & A6XX_CP_INT_CP_REGISTER_PROTECTION_ERROR) {
		u32 val = gpu_read(gpu, REG_A6XX_CP_PROTECT_STATUS);

		dev_err_ratelimited(&gpu->pdev->dev,
			"CP | protected mode error | %s | addr=0x%8.8X | status=0x%8.8X\n",
			val & (1 << 20) ? "READ" : "WRITE",
			(val & 0x3ffff), val);
	}

	if (status & A6XX_CP_INT_CP_AHB_ERROR)
		dev_err_ratelimited(&gpu->pdev->dev, "CP AHB error interrupt\n");

	if (status & A6XX_CP_INT_CP_VSD_PARITY_ERROR)
		dev_err_ratelimited(&gpu->pdev->dev, "CP VSD decoder parity error\n");

	if (status & A6XX_CP_INT_CP_ILLEGAL_INSTR_ERROR)
		dev_err_ratelimited(&gpu->pdev->dev, "CP illegal instruction error\n");

}

static void a6xx_fault_detect_irq(struct msm_gpu *gpu)
{
	struct adreno_gpu *adreno_gpu = to_adreno_gpu(gpu);
	struct a6xx_gpu *a6xx_gpu = to_a6xx_gpu(adreno_gpu);
	struct msm_ringbuffer *ring = gpu->funcs->active_ring(gpu);

	/*
	 * If stalled on SMMU fault, we could trip the GPU's hang detection,
	 * but the fault handler will trigger the devcore dump, and we want
	 * to otherwise resume normally rather than killing the submit, so
	 * just bail.
	 */
	if (gpu_read(gpu, REG_A6XX_RBBM_STATUS3) & A6XX_RBBM_STATUS3_SMMU_STALLED_ON_FAULT)
		return;

	/*
	 * Force the GPU to stay on until after we finish
	 * collecting information
	 */
	gmu_write(&a6xx_gpu->gmu, REG_A6XX_GMU_GMU_PWR_COL_KEEPALIVE, 1);

	DRM_DEV_ERROR(&gpu->pdev->dev,
		"gpu fault ring %d fence %x status %8.8X rb %4.4x/%4.4x ib1 %16.16llX/%4.4x ib2 %16.16llX/%4.4x\n",
		ring ? ring->id : -1, ring ? ring->fctx->last_fence : 0,
		gpu_read(gpu, REG_A6XX_RBBM_STATUS),
		gpu_read(gpu, REG_A6XX_CP_RB_RPTR),
		gpu_read(gpu, REG_A6XX_CP_RB_WPTR),
		gpu_read64(gpu, REG_A6XX_CP_IB1_BASE),
		gpu_read(gpu, REG_A6XX_CP_IB1_REM_SIZE),
		gpu_read64(gpu, REG_A6XX_CP_IB2_BASE),
		gpu_read(gpu, REG_A6XX_CP_IB2_REM_SIZE));

	/* Turn off the hangcheck timer to keep it from bothering us */
	del_timer(&gpu->hangcheck_timer);

	kthread_queue_work(gpu->worker, &gpu->recover_work);
}

static irqreturn_t a6xx_irq(struct msm_gpu *gpu)
{
	struct msm_drm_private *priv = gpu->dev->dev_private;
	u32 status = gpu_read(gpu, REG_A6XX_RBBM_INT_0_STATUS);

	gpu_write(gpu, REG_A6XX_RBBM_INT_CLEAR_CMD, status);

	if (priv->disable_err_irq)
		status &= A6XX_RBBM_INT_0_MASK_CP_CACHE_FLUSH_TS;

	if (status & A6XX_RBBM_INT_0_MASK_RBBM_HANG_DETECT)
		a6xx_fault_detect_irq(gpu);

	if (status & A6XX_RBBM_INT_0_MASK_CP_AHB_ERROR)
		dev_err_ratelimited(&gpu->pdev->dev, "CP | AHB bus error\n");

	if (status & A6XX_RBBM_INT_0_MASK_CP_HW_ERROR)
		a6xx_cp_hw_err_irq(gpu);

	if (status & A6XX_RBBM_INT_0_MASK_RBBM_ATB_ASYNCFIFO_OVERFLOW)
		dev_err_ratelimited(&gpu->pdev->dev, "RBBM | ATB ASYNC overflow\n");

	if (status & A6XX_RBBM_INT_0_MASK_RBBM_ATB_BUS_OVERFLOW)
		dev_err_ratelimited(&gpu->pdev->dev, "RBBM | ATB bus overflow\n");

	if (status & A6XX_RBBM_INT_0_MASK_UCHE_OOB_ACCESS)
		dev_err_ratelimited(&gpu->pdev->dev, "UCHE | Out of bounds access\n");

	if (status & A6XX_RBBM_INT_0_MASK_CP_CACHE_FLUSH_TS)
		msm_gpu_retire(gpu);

	return IRQ_HANDLED;
}

static void a6xx_llc_rmw(struct a6xx_gpu *a6xx_gpu, u32 reg, u32 mask, u32 or)
{
	return msm_rmw(a6xx_gpu->llc_mmio + (reg << 2), mask, or);
}

static void a6xx_llc_write(struct a6xx_gpu *a6xx_gpu, u32 reg, u32 value)
{
	msm_writel(value, a6xx_gpu->llc_mmio + (reg << 2));
}

static void a6xx_llc_deactivate(struct a6xx_gpu *a6xx_gpu)
{
	llcc_slice_deactivate(a6xx_gpu->llc_slice);
	llcc_slice_deactivate(a6xx_gpu->htw_llc_slice);
}

static void a6xx_llc_activate(struct a6xx_gpu *a6xx_gpu)
{
	struct adreno_gpu *adreno_gpu = &a6xx_gpu->base;
	struct msm_gpu *gpu = &adreno_gpu->base;
	u32 cntl1_regval = 0;

	if (IS_ERR(a6xx_gpu->llc_mmio))
		return;

	if (!llcc_slice_activate(a6xx_gpu->llc_slice)) {
		u32 gpu_scid = llcc_get_slice_id(a6xx_gpu->llc_slice);

		gpu_scid &= 0x1f;
		cntl1_regval = (gpu_scid << 0) | (gpu_scid << 5) | (gpu_scid << 10) |
			       (gpu_scid << 15) | (gpu_scid << 20);

		/* On A660, the SCID programming for UCHE traffic is done in
		 * A6XX_GBIF_SCACHE_CNTL0[14:10]
		 */
		if (adreno_is_a660_family(adreno_gpu))
			gpu_rmw(gpu, REG_A6XX_GBIF_SCACHE_CNTL0, (0x1f << 10) |
				(1 << 8), (gpu_scid << 10) | (1 << 8));
	}

	/*
	 * For targets with a MMU500, activate the slice but don't program the
	 * register.  The XBL will take care of that.
	 */
	if (!llcc_slice_activate(a6xx_gpu->htw_llc_slice)) {
		if (!a6xx_gpu->have_mmu500) {
			u32 gpuhtw_scid = llcc_get_slice_id(a6xx_gpu->htw_llc_slice);

			gpuhtw_scid &= 0x1f;
			cntl1_regval |= FIELD_PREP(GENMASK(29, 25), gpuhtw_scid);
		}
	}

	if (!cntl1_regval)
		return;

	/*
	 * Program the slice IDs for the various GPU blocks and GPU MMU
	 * pagetables
	 */
	if (!a6xx_gpu->have_mmu500) {
		a6xx_llc_write(a6xx_gpu,
			REG_A6XX_CX_MISC_SYSTEM_CACHE_CNTL_1, cntl1_regval);

		/*
		 * Program cacheability overrides to not allocate cache
		 * lines on a write miss
		 */
		a6xx_llc_rmw(a6xx_gpu,
			REG_A6XX_CX_MISC_SYSTEM_CACHE_CNTL_0, 0xF, 0x03);
		return;
	}

	gpu_rmw(gpu, REG_A6XX_GBIF_SCACHE_CNTL1, GENMASK(24, 0), cntl1_regval);
}

static void a6xx_llc_slices_destroy(struct a6xx_gpu *a6xx_gpu)
{
	llcc_slice_putd(a6xx_gpu->llc_slice);
	llcc_slice_putd(a6xx_gpu->htw_llc_slice);
}

static void a6xx_llc_slices_init(struct platform_device *pdev,
		struct a6xx_gpu *a6xx_gpu)
{
	struct device_node *phandle;

	/*
	 * There is a different programming path for targets with an mmu500
	 * attached, so detect if that is the case
	 */
	phandle = of_parse_phandle(pdev->dev.of_node, "iommus", 0);
	a6xx_gpu->have_mmu500 = (phandle &&
		of_device_is_compatible(phandle, "arm,mmu-500"));
	of_node_put(phandle);

	if (a6xx_gpu->have_mmu500)
		a6xx_gpu->llc_mmio = NULL;
	else
		a6xx_gpu->llc_mmio = msm_ioremap(pdev, "cx_mem");

	a6xx_gpu->llc_slice = llcc_slice_getd(LLCC_GPU);
	a6xx_gpu->htw_llc_slice = llcc_slice_getd(LLCC_GPUHTW);

	if (IS_ERR_OR_NULL(a6xx_gpu->llc_slice) && IS_ERR_OR_NULL(a6xx_gpu->htw_llc_slice))
		a6xx_gpu->llc_mmio = ERR_PTR(-EINVAL);
}

static int a6xx_pm_resume(struct msm_gpu *gpu)
{
	struct adreno_gpu *adreno_gpu = to_adreno_gpu(gpu);
	struct a6xx_gpu *a6xx_gpu = to_a6xx_gpu(adreno_gpu);
	int ret;

	gpu->needs_hw_init = true;

	trace_msm_gpu_resume(0);

	mutex_lock(&a6xx_gpu->gmu.lock);
	ret = a6xx_gmu_resume(a6xx_gpu);
	mutex_unlock(&a6xx_gpu->gmu.lock);
	if (ret)
		return ret;

	msm_devfreq_resume(gpu);

	a6xx_llc_activate(a6xx_gpu);

	return 0;
}

static int a6xx_pm_suspend(struct msm_gpu *gpu)
{
	struct adreno_gpu *adreno_gpu = to_adreno_gpu(gpu);
	struct a6xx_gpu *a6xx_gpu = to_a6xx_gpu(adreno_gpu);
	int i, ret;

	trace_msm_gpu_suspend(0);

	a6xx_llc_deactivate(a6xx_gpu);

	msm_devfreq_suspend(gpu);

	mutex_lock(&a6xx_gpu->gmu.lock);
	ret = a6xx_gmu_stop(a6xx_gpu);
	mutex_unlock(&a6xx_gpu->gmu.lock);
	if (ret)
		return ret;

	if (a6xx_gpu->shadow_bo)
		for (i = 0; i < gpu->nr_rings; i++)
			a6xx_gpu->shadow[i] = 0;

	gpu->suspend_count++;

	return 0;
}

static int a6xx_get_timestamp(struct msm_gpu *gpu, uint64_t *value)
{
	struct adreno_gpu *adreno_gpu = to_adreno_gpu(gpu);
	struct a6xx_gpu *a6xx_gpu = to_a6xx_gpu(adreno_gpu);

	mutex_lock(&a6xx_gpu->gmu.lock);

	/* Force the GPU power on so we can read this register */
	a6xx_gmu_set_oob(&a6xx_gpu->gmu, GMU_OOB_PERFCOUNTER_SET);

	*value = gpu_read64(gpu, REG_A6XX_CP_ALWAYS_ON_COUNTER_LO);

	a6xx_gmu_clear_oob(&a6xx_gpu->gmu, GMU_OOB_PERFCOUNTER_SET);

	mutex_unlock(&a6xx_gpu->gmu.lock);

	return 0;
}

static struct msm_ringbuffer *a6xx_active_ring(struct msm_gpu *gpu)
{
	struct adreno_gpu *adreno_gpu = to_adreno_gpu(gpu);
	struct a6xx_gpu *a6xx_gpu = to_a6xx_gpu(adreno_gpu);

	return a6xx_gpu->cur_ring;
}

static void a6xx_destroy(struct msm_gpu *gpu)
{
	struct adreno_gpu *adreno_gpu = to_adreno_gpu(gpu);
	struct a6xx_gpu *a6xx_gpu = to_a6xx_gpu(adreno_gpu);

	if (a6xx_gpu->sqe_bo) {
		msm_gem_unpin_iova(a6xx_gpu->sqe_bo, gpu->aspace);
		drm_gem_object_put(a6xx_gpu->sqe_bo);
	}

	if (a6xx_gpu->shadow_bo) {
		msm_gem_unpin_iova(a6xx_gpu->shadow_bo, gpu->aspace);
		drm_gem_object_put(a6xx_gpu->shadow_bo);
	}

	a6xx_llc_slices_destroy(a6xx_gpu);

	a6xx_gmu_remove(a6xx_gpu);

	adreno_gpu_cleanup(adreno_gpu);

	kfree(a6xx_gpu);
}

static u64 a6xx_gpu_busy(struct msm_gpu *gpu, unsigned long *out_sample_rate)
{
	struct adreno_gpu *adreno_gpu = to_adreno_gpu(gpu);
	struct a6xx_gpu *a6xx_gpu = to_a6xx_gpu(adreno_gpu);
	u64 busy_cycles;

	/* 19.2MHz */
	*out_sample_rate = 19200000;

	busy_cycles = gmu_read64(&a6xx_gpu->gmu,
			REG_A6XX_GMU_CX_GMU_POWER_COUNTER_XOCLK_0_L,
			REG_A6XX_GMU_CX_GMU_POWER_COUNTER_XOCLK_0_H);

	return busy_cycles;
}

static void a6xx_gpu_set_freq(struct msm_gpu *gpu, struct dev_pm_opp *opp,
			      bool suspended)
{
	struct adreno_gpu *adreno_gpu = to_adreno_gpu(gpu);
	struct a6xx_gpu *a6xx_gpu = to_a6xx_gpu(adreno_gpu);

	mutex_lock(&a6xx_gpu->gmu.lock);
	a6xx_gmu_set_freq(gpu, opp, suspended);
	mutex_unlock(&a6xx_gpu->gmu.lock);
}

static struct msm_gem_address_space *
a6xx_create_address_space(struct msm_gpu *gpu, struct platform_device *pdev)
{
	struct adreno_gpu *adreno_gpu = to_adreno_gpu(gpu);
	struct a6xx_gpu *a6xx_gpu = to_a6xx_gpu(adreno_gpu);
	unsigned long quirks = 0;

	/*
	 * This allows GPU to set the bus attributes required to use system
	 * cache on behalf of the iommu page table walker.
	 */
	if (!IS_ERR_OR_NULL(a6xx_gpu->htw_llc_slice))
		quirks |= IO_PGTABLE_QUIRK_ARM_OUTER_WBWA;

	return adreno_iommu_create_address_space(gpu, pdev, quirks);
}

static struct msm_gem_address_space *
a6xx_create_private_address_space(struct msm_gpu *gpu)
{
	struct msm_mmu *mmu;

	mmu = msm_iommu_pagetable_create(gpu->aspace->mmu);

	if (IS_ERR(mmu))
		return ERR_CAST(mmu);

	return msm_gem_address_space_create(mmu,
		"gpu", 0x100000000ULL,
		adreno_private_address_space_size(gpu));
}

static uint32_t a6xx_get_rptr(struct msm_gpu *gpu, struct msm_ringbuffer *ring)
{
	struct adreno_gpu *adreno_gpu = to_adreno_gpu(gpu);
	struct a6xx_gpu *a6xx_gpu = to_a6xx_gpu(adreno_gpu);

	if (adreno_gpu->base.hw_apriv || a6xx_gpu->has_whereami)
		return a6xx_gpu->shadow[ring->id];

	return ring->memptrs->rptr = gpu_read(gpu, REG_A6XX_CP_RB_RPTR);
}

static bool a6xx_progress(struct msm_gpu *gpu, struct msm_ringbuffer *ring)
{
	struct msm_cp_state cp_state = {
		.ib1_base = gpu_read64(gpu, REG_A6XX_CP_IB1_BASE),
		.ib2_base = gpu_read64(gpu, REG_A6XX_CP_IB2_BASE),
		.ib1_rem  = gpu_read(gpu, REG_A6XX_CP_IB1_REM_SIZE),
		.ib2_rem  = gpu_read(gpu, REG_A6XX_CP_IB2_REM_SIZE),
	};
	bool progress;

	/*
	 * Adjust the remaining data to account for what has already been
	 * fetched from memory, but not yet consumed by the SQE.
	 *
	 * This is not *technically* correct, the amount buffered could
	 * exceed the IB size due to hw prefetching ahead, but:
	 *
	 * (1) We aren't trying to find the exact position, just whether
	 *     progress has been made
	 * (2) The CP_REG_TO_MEM at the end of a submit should be enough
	 *     to prevent prefetching into an unrelated submit.  (And
	 *     either way, at some point the ROQ will be full.)
	 */
	cp_state.ib1_rem += gpu_read(gpu, REG_A6XX_CP_CSQ_IB1_STAT) >> 16;
	cp_state.ib2_rem += gpu_read(gpu, REG_A6XX_CP_CSQ_IB2_STAT) >> 16;

	progress = !!memcmp(&cp_state, &ring->last_cp_state, sizeof(cp_state));

	ring->last_cp_state = cp_state;

	return progress;
}

static u32 a618_get_speed_bin(u32 fuse)
{
	if (fuse == 0)
		return 0;
	else if (fuse == 169)
		return 1;
	else if (fuse == 174)
		return 2;

	return UINT_MAX;
}

static u32 a619_get_speed_bin(u32 fuse)
{
	if (fuse == 0)
		return 0;
	else if (fuse == 120)
		return 4;
	else if (fuse == 138)
		return 3;
	else if (fuse == 169)
		return 2;
	else if (fuse == 180)
		return 1;

	return UINT_MAX;
}

static u32 adreno_7c3_get_speed_bin(u32 fuse)
{
	if (fuse == 0)
		return 0;
	else if (fuse == 117)
		return 0;
	else if (fuse == 190)
		return 1;

	return UINT_MAX;
}

static u32 fuse_to_supp_hw(struct device *dev, struct adreno_rev rev, u32 fuse)
{
	u32 val = UINT_MAX;

	if (adreno_cmp_rev(ADRENO_REV(6, 1, 8, ANY_ID), rev))
		val = a618_get_speed_bin(fuse);

	if (adreno_cmp_rev(ADRENO_REV(6, 1, 9, ANY_ID), rev))
		val = a619_get_speed_bin(fuse);

	if (adreno_cmp_rev(ADRENO_REV(6, 3, 5, ANY_ID), rev))
		val = adreno_7c3_get_speed_bin(fuse);

	if (val == UINT_MAX) {
		DRM_DEV_ERROR(dev,
			"missing support for speed-bin: %u. Some OPPs may not be supported by hardware\n",
			fuse);
		return UINT_MAX;
	}

	return (1 << val);
}

static int a6xx_set_supported_hw(struct device *dev, struct adreno_rev rev)
{
	u32 supp_hw;
	u32 speedbin;
	int ret;

	ret = adreno_read_speedbin(dev, &speedbin);
	/*
	 * -ENOENT means that the platform doesn't support speedbin which is
	 * fine
	 */
	if (ret == -ENOENT) {
		return 0;
	} else if (ret) {
		dev_err_probe(dev, ret,
			      "failed to read speed-bin. Some OPPs may not be supported by hardware\n");
		return ret;
	}

	supp_hw = fuse_to_supp_hw(dev, rev, speedbin);

	ret = devm_pm_opp_set_supported_hw(dev, &supp_hw, 1);
	if (ret)
		return ret;

	return 0;
}

static const struct adreno_gpu_funcs funcs = {
	.base = {
		.get_param = adreno_get_param,
		.set_param = adreno_set_param,
		.hw_init = a6xx_hw_init,
		.pm_suspend = a6xx_pm_suspend,
		.pm_resume = a6xx_pm_resume,
		.recover = a6xx_recover,
		.submit = a6xx_submit,
		.active_ring = a6xx_active_ring,
		.irq = a6xx_irq,
		.destroy = a6xx_destroy,
#if defined(CONFIG_DRM_MSM_GPU_STATE)
		.show = a6xx_show,
#endif
		.gpu_busy = a6xx_gpu_busy,
		.gpu_get_freq = a6xx_gmu_get_freq,
		.gpu_set_freq = a6xx_gpu_set_freq,
#if defined(CONFIG_DRM_MSM_GPU_STATE)
		.gpu_state_get = a6xx_gpu_state_get,
		.gpu_state_put = a6xx_gpu_state_put,
#endif
		.create_address_space = a6xx_create_address_space,
		.create_private_address_space = a6xx_create_private_address_space,
		.get_rptr = a6xx_get_rptr,
		.progress = a6xx_progress,
	},
	.get_timestamp = a6xx_get_timestamp,
};

struct msm_gpu *a6xx_gpu_init(struct drm_device *dev)
{
	struct msm_drm_private *priv = dev->dev_private;
	struct platform_device *pdev = priv->gpu_pdev;
	struct adreno_platform_config *config = pdev->dev.platform_data;
	const struct adreno_info *info;
	struct device_node *node;
	struct a6xx_gpu *a6xx_gpu;
	struct adreno_gpu *adreno_gpu;
	struct msm_gpu *gpu;
	int ret;

	a6xx_gpu = kzalloc(sizeof(*a6xx_gpu), GFP_KERNEL);
	if (!a6xx_gpu)
		return ERR_PTR(-ENOMEM);

	adreno_gpu = &a6xx_gpu->base;
	gpu = &adreno_gpu->base;

	adreno_gpu->registers = NULL;

	/*
	 * We need to know the platform type before calling into adreno_gpu_init
	 * so that the hw_apriv flag can be correctly set. Snoop into the info
	 * and grab the revision number
	 */
	info = adreno_info(config->rev);

	if (info && (info->revn == 650 || info->revn == 660 ||
			adreno_cmp_rev(ADRENO_REV(6, 3, 5, ANY_ID), info->rev)))
		adreno_gpu->base.hw_apriv = true;

	a6xx_llc_slices_init(pdev, a6xx_gpu);

	ret = a6xx_set_supported_hw(&pdev->dev, config->rev);
	if (ret) {
		a6xx_destroy(&(a6xx_gpu->base.base));
		return ERR_PTR(ret);
	}

	ret = adreno_gpu_init(dev, pdev, adreno_gpu, &funcs, 1);
	if (ret) {
		a6xx_destroy(&(a6xx_gpu->base.base));
		return ERR_PTR(ret);
	}

	/*
	 * For now only clamp to idle freq for devices where this is known not
	 * to cause power supply issues:
	 */
	if (adreno_is_a618(adreno_gpu) || adreno_is_7c3(adreno_gpu))
<<<<<<< HEAD
		gpu->clamp_to_idle = true;
=======
		priv->gpu_clamp_to_idle = true;
>>>>>>> dbd7a2a9

	/* Check if there is a GMU phandle and set it up */
	node = of_parse_phandle(pdev->dev.of_node, "qcom,gmu", 0);

	/* FIXME: How do we gracefully handle this? */
	BUG_ON(!node);

	ret = a6xx_gmu_init(a6xx_gpu, node);
	of_node_put(node);
	if (ret) {
		a6xx_destroy(&(a6xx_gpu->base.base));
		return ERR_PTR(ret);
	}

	if (gpu->aspace)
		msm_mmu_set_fault_handler(gpu->aspace->mmu, gpu,
				a6xx_fault_handler);

	return gpu;
}<|MERGE_RESOLUTION|>--- conflicted
+++ resolved
@@ -2028,11 +2028,7 @@
 	 * to cause power supply issues:
 	 */
 	if (adreno_is_a618(adreno_gpu) || adreno_is_7c3(adreno_gpu))
-<<<<<<< HEAD
-		gpu->clamp_to_idle = true;
-=======
 		priv->gpu_clamp_to_idle = true;
->>>>>>> dbd7a2a9
 
 	/* Check if there is a GMU phandle and set it up */
 	node = of_parse_phandle(pdev->dev.of_node, "qcom,gmu", 0);

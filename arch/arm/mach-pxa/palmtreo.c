/*
 * Hardware definitions for Palm Treo smartphones
 *
 * currently supported:
 *     Palm Treo 680 (GSM)
 *     Palm Centro 685 (GSM)
 *
 * Author:     Tomas Cech <sleep_walker@suse.cz>
 *
 * This program is free software; you can redistribute it and/or modify
 * it under the terms of the GNU General Public License version 2 as
 * published by the Free Software Foundation.
 *
 * (find more info at www.hackndev.com)
 *
 */

#include <linux/platform_device.h>
#include <linux/delay.h>
#include <linux/irq.h>
#include <linux/gpio_keys.h>
#include <linux/input.h>
#include <linux/memblock.h>
#include <linux/pda_power.h>
#include <linux/pwm_backlight.h>
#include <linux/gpio.h>
#include <linux/power_supply.h>
#include <linux/sysdev.h>
#include <linux/w1-gpio.h>

#include <asm/mach-types.h>
#include <asm/mach/arch.h>
#include <asm/mach/map.h>

#include <mach/pxa27x.h>
#include <mach/pxa27x-udc.h>
#include <mach/audio.h>
#include <mach/palmtreo.h>
#include <mach/mmc.h>
#include <mach/pxafb.h>
#include <mach/irda.h>
#include <mach/pxa27x_keypad.h>
#include <mach/udc.h>
#include <mach/ohci.h>
#include <mach/pxa2xx-regs.h>
#include <mach/palmasoc.h>
#include <mach/camera.h>
#include <mach/palm27x.h>

#include <sound/pxa2xx-lib.h>

#include "generic.h"
#include "devices.h"

/******************************************************************************
 * Pin configuration
 ******************************************************************************/
static unsigned long treo_pin_config[] __initdata = {
	/* MMC */
	GPIO32_MMC_CLK,
	GPIO92_MMC_DAT_0,
	GPIO109_MMC_DAT_1,
	GPIO110_MMC_DAT_2,
	GPIO111_MMC_DAT_3,
	GPIO112_MMC_CMD,
	GPIO113_GPIO,				/* SD detect */

	/* AC97 */
	GPIO28_AC97_BITCLK,
	GPIO29_AC97_SDATA_IN_0,
	GPIO30_AC97_SDATA_OUT,
	GPIO31_AC97_SYNC,
	GPIO89_AC97_SYSCLK,
	GPIO95_AC97_nRESET,

	/* IrDA */
	GPIO46_FICP_RXD,
	GPIO47_FICP_TXD,

	/* PWM */
	GPIO16_PWM0_OUT,

	/* USB */
	GPIO1_GPIO | WAKEUP_ON_EDGE_BOTH,	/* usb detect */

	/* MATRIX KEYPAD */
	GPIO101_KP_MKIN_1,
	GPIO102_KP_MKIN_2,
	GPIO97_KP_MKIN_3,
	GPIO98_KP_MKIN_4,
	GPIO91_KP_MKIN_6,
	GPIO13_KP_MKIN_7,
	GPIO103_KP_MKOUT_0 | MFP_LPM_DRIVE_HIGH,
	GPIO104_KP_MKOUT_1,
	GPIO105_KP_MKOUT_2,
	GPIO106_KP_MKOUT_3,
	GPIO107_KP_MKOUT_4,
	GPIO108_KP_MKOUT_5,
	GPIO96_KP_MKOUT_6,
	GPIO93_KP_DKIN_0 | WAKEUP_ON_LEVEL_HIGH,	/* Hotsync button */

	/* LCD */
	GPIOxx_LCD_TFT_16BPP,

	/* Quick Capture Interface */
	GPIO84_CIF_FV,
	GPIO85_CIF_LV,
	GPIO53_CIF_MCLK,
	GPIO54_CIF_PCLK,
	GPIO81_CIF_DD_0,
	GPIO55_CIF_DD_1,
	GPIO51_CIF_DD_2,
	GPIO50_CIF_DD_3,
	GPIO52_CIF_DD_4,
	GPIO48_CIF_DD_5,
	GPIO17_CIF_DD_6,
	GPIO12_CIF_DD_7,

	/* I2C */
	GPIO117_I2C_SCL,
	GPIO118_I2C_SDA,

	/* GSM */
	GPIO14_GPIO | WAKEUP_ON_EDGE_BOTH,	/* GSM host wake up */
	GPIO34_FFUART_RXD,
	GPIO35_FFUART_CTS,
	GPIO39_FFUART_TXD,
	GPIO41_FFUART_RTS,

	/* MISC. */
	GPIO0_GPIO | WAKEUP_ON_EDGE_BOTH,	/* external power detect */
	GPIO15_GPIO | WAKEUP_ON_EDGE_BOTH,	/* silent switch */
	GPIO116_GPIO,				/* headphone detect */
	GPIO11_GPIO | WAKEUP_ON_EDGE_BOTH,	/* bluetooth host wake up */
};

#ifdef CONFIG_MACH_TREO680
static unsigned long treo680_pin_config[] __initdata = {
	GPIO33_GPIO,    /* SD read only */

	/* MATRIX KEYPAD - different wake up source */
	GPIO100_KP_MKIN_0 | WAKEUP_ON_LEVEL_HIGH,
	GPIO99_KP_MKIN_5,
};
#endif /* CONFIG_MACH_TREO680 */

#ifdef CONFIG_MACH_CENTRO
static unsigned long centro685_pin_config[] __initdata = {
	/* Bluetooth attached to BT UART*/
	MFP_CFG_OUT(GPIO80, AF0, DRIVE_LOW),    /* power: LOW = off */
	GPIO42_BTUART_RXD,
	GPIO43_BTUART_TXD,
	GPIO44_BTUART_CTS,
	GPIO45_BTUART_RTS,

	/* MATRIX KEYPAD - different wake up source */
	GPIO100_KP_MKIN_0,
	GPIO99_KP_MKIN_5 | WAKEUP_ON_LEVEL_HIGH,
};
#endif /* CONFIG_MACH_CENTRO */

/******************************************************************************
 * GPIO keyboard
 ******************************************************************************/
#if defined(CONFIG_KEYBOARD_PXA27x) || defined(CONFIG_KEYBOARD_PXA27x_MODULE)
static unsigned int treo680_matrix_keys[] = {
	KEY(0, 0, KEY_F8),		/* Red/Off/Power */
	KEY(0, 1, KEY_LEFT),
	KEY(0, 2, KEY_LEFTCTRL),	/* Alternate */
	KEY(0, 3, KEY_L),
	KEY(0, 4, KEY_A),
	KEY(0, 5, KEY_Q),
	KEY(0, 6, KEY_P),

	KEY(1, 0, KEY_RIGHTCTRL),	/* Menu */
	KEY(1, 1, KEY_RIGHT),
	KEY(1, 2, KEY_LEFTSHIFT),	/* Left shift */
	KEY(1, 3, KEY_Z),
	KEY(1, 4, KEY_S),
	KEY(1, 5, KEY_W),

	KEY(2, 0, KEY_F1),		/* Phone */
	KEY(2, 1, KEY_UP),
	KEY(2, 2, KEY_0),
	KEY(2, 3, KEY_X),
	KEY(2, 4, KEY_D),
	KEY(2, 5, KEY_E),

	KEY(3, 0, KEY_F10),		/* Calendar */
	KEY(3, 1, KEY_DOWN),
	KEY(3, 2, KEY_SPACE),
	KEY(3, 3, KEY_C),
	KEY(3, 4, KEY_F),
	KEY(3, 5, KEY_R),

	KEY(4, 0, KEY_F12),		/* Mail */
	KEY(4, 1, KEY_KPENTER),
	KEY(4, 2, KEY_RIGHTALT),	/* Alt */
	KEY(4, 3, KEY_V),
	KEY(4, 4, KEY_G),
	KEY(4, 5, KEY_T),

	KEY(5, 0, KEY_F9),		/* Home */
	KEY(5, 1, KEY_PAGEUP),		/* Side up */
	KEY(5, 2, KEY_DOT),
	KEY(5, 3, KEY_B),
	KEY(5, 4, KEY_H),
	KEY(5, 5, KEY_Y),

	KEY(6, 0, KEY_TAB),		/* Side Activate */
	KEY(6, 1, KEY_PAGEDOWN),	/* Side down */
	KEY(6, 2, KEY_ENTER),
	KEY(6, 3, KEY_N),
	KEY(6, 4, KEY_J),
	KEY(6, 5, KEY_U),

	KEY(7, 0, KEY_F6),		/* Green/Call */
	KEY(7, 1, KEY_O),
	KEY(7, 2, KEY_BACKSPACE),
	KEY(7, 3, KEY_M),
	KEY(7, 4, KEY_K),
	KEY(7, 5, KEY_I),
};

static unsigned int centro_matrix_keys[] = {
	KEY(0, 0, KEY_F9),		/* Home */
	KEY(0, 1, KEY_LEFT),
	KEY(0, 2, KEY_LEFTCTRL),	/* Alternate */
	KEY(0, 3, KEY_L),
	KEY(0, 4, KEY_A),
	KEY(0, 5, KEY_Q),
	KEY(0, 6, KEY_P),

	KEY(1, 0, KEY_RIGHTCTRL),	/* Menu */
	KEY(1, 1, KEY_RIGHT),
	KEY(1, 2, KEY_LEFTSHIFT),	/* Left shift */
	KEY(1, 3, KEY_Z),
	KEY(1, 4, KEY_S),
	KEY(1, 5, KEY_W),

	KEY(2, 0, KEY_F1),		/* Phone */
	KEY(2, 1, KEY_UP),
	KEY(2, 2, KEY_0),
	KEY(2, 3, KEY_X),
	KEY(2, 4, KEY_D),
	KEY(2, 5, KEY_E),

	KEY(3, 0, KEY_F10),		/* Calendar */
	KEY(3, 1, KEY_DOWN),
	KEY(3, 2, KEY_SPACE),
	KEY(3, 3, KEY_C),
	KEY(3, 4, KEY_F),
	KEY(3, 5, KEY_R),

	KEY(4, 0, KEY_F12),		/* Mail */
	KEY(4, 1, KEY_KPENTER),
	KEY(4, 2, KEY_RIGHTALT),	/* Alt */
	KEY(4, 3, KEY_V),
	KEY(4, 4, KEY_G),
	KEY(4, 5, KEY_T),

	KEY(5, 0, KEY_F8),		/* Red/Off/Power */
	KEY(5, 1, KEY_PAGEUP),		/* Side up */
	KEY(5, 2, KEY_DOT),
	KEY(5, 3, KEY_B),
	KEY(5, 4, KEY_H),
	KEY(5, 5, KEY_Y),

	KEY(6, 0, KEY_TAB),		/* Side Activate */
	KEY(6, 1, KEY_PAGEDOWN),	/* Side down */
	KEY(6, 2, KEY_ENTER),
	KEY(6, 3, KEY_N),
	KEY(6, 4, KEY_J),
	KEY(6, 5, KEY_U),

	KEY(7, 0, KEY_F6),		/* Green/Call */
	KEY(7, 1, KEY_O),
	KEY(7, 2, KEY_BACKSPACE),
	KEY(7, 3, KEY_M),
	KEY(7, 4, KEY_K),
	KEY(7, 5, KEY_I),
};

static struct pxa27x_keypad_platform_data treo680_keypad_pdata = {
	.matrix_key_rows	= 8,
	.matrix_key_cols	= 7,
	.matrix_key_map		= treo680_matrix_keys,
	.matrix_key_map_size	= ARRAY_SIZE(treo680_matrix_keys),
	.direct_key_map		= { KEY_CONNECT },
	.direct_key_num		= 1,

	.debounce_interval	= 30,
};

static void __init palmtreo_kpc_init(void)
{
	static struct pxa27x_keypad_platform_data *data = &treo680_keypad_pdata;

	if (machine_is_centro()) {
		data->matrix_key_map = centro_matrix_keys;
		data->matrix_key_map_size = ARRAY_SIZE(centro_matrix_keys);
	}

	pxa_set_keypad_info(&treo680_keypad_pdata);
}
#else
static inline void palmtreo_kpc_init(void) {}
#endif

/******************************************************************************
 * USB host
 ******************************************************************************/
#if defined(CONFIG_USB_OHCI_HCD) || defined(CONFIG_USB_OHCI_HCD_MODULE)
static struct pxaohci_platform_data treo680_ohci_info = {
	.port_mode    = PMM_PERPORT_MODE,
	.flags        = ENABLE_PORT1 | ENABLE_PORT3,
	.power_budget = 0,
};

static void __init palmtreo_uhc_init(void)
{
	if (machine_is_treo680())
		pxa_set_ohci_info(&treo680_ohci_info);
}
#else
static inline void palmtreo_uhc_init(void) {}
#endif

/******************************************************************************
 * Vibra and LEDs
 ******************************************************************************/
#ifdef CONFIG_MACH_TREO680
static struct gpio_led treo680_gpio_leds[] = {
	{
		.name			= "treo680:vibra:vibra",
		.default_trigger	= "none",
		.gpio			= GPIO_NR_TREO680_VIBRATE_EN,
	},
	{
		.name			= "treo680:green:led",
		.default_trigger	= "mmc0",
		.gpio			= GPIO_NR_TREO_GREEN_LED,
	},
	{
		.name			= "treo680:white:keybbl",
		.default_trigger	= "none",
		.gpio			= GPIO_NR_TREO680_KEYB_BL,
	},
};

static struct gpio_led_platform_data treo680_gpio_led_info = {
	.leds		= treo680_gpio_leds,
	.num_leds	= ARRAY_SIZE(treo680_gpio_leds),
};

static struct gpio_led centro_gpio_leds[] = {
	{
		.name			= "centro:vibra:vibra",
		.default_trigger	= "none",
		.gpio			= GPIO_NR_CENTRO_VIBRATE_EN,
	},
	{
		.name			= "centro:green:led",
		.default_trigger	= "mmc0",
		.gpio			= GPIO_NR_TREO_GREEN_LED,
	},
	{
		.name			= "centro:white:keybbl",
		.default_trigger	= "none",
		.active_low		= 1,
		.gpio			= GPIO_NR_CENTRO_KEYB_BL,
	},
};

static struct gpio_led_platform_data centro_gpio_led_info = {
	.leds		= centro_gpio_leds,
	.num_leds	= ARRAY_SIZE(centro_gpio_leds),
};

static struct platform_device palmtreo_leds = {
	.name   = "leds-gpio",
	.id     = -1,
	.dev    = {
		.platform_data  = &treo680_gpio_led_info,
	}
};

static void __init palmtreo_leds_init(void)
{
	if (machine_is_centro())
		palmtreo_leds.dev.platform_data = &centro_gpio_led_info;

	platform_device_register(&palmtreo_leds);
}
#else
static inline void palmtreo_leds_init(void) {}
#endif

/******************************************************************************
 * Machine init
 ******************************************************************************/
static void __init treo_reserve(void)
{
	memblock_reserve(0xa0000000, 0x1000);
	memblock_reserve(0xa2000000, 0x1000);
}

<<<<<<< HEAD
static void __init treo_lcd_power_init(void)
{
	int ret;

	ret = gpio_request(GPIO_NR_TREO_LCD_POWER, "LCD POWER");
	if (ret) {
		pr_err("Treo680: LCD power GPIO request failed!\n");
		return;
	}

	ret = gpio_direction_output(GPIO_NR_TREO_LCD_POWER, 0);
	if (ret) {
		pr_err("Treo680: setting LCD power GPIO direction failed!\n");
		gpio_free(GPIO_NR_TREO_LCD_POWER);
		return;
	}

	treo_lcd_screen.pxafb_lcd_power = treo_lcd_power;
}

static void __init treo_reserve(void)
{
	memblock_reserve(0xa0000000, 0x1000);
	memblock_reserve(0xa2000000, 0x1000);
}

static void __init treo_init(void)
=======
static void __init palmphone_common_init(void)
>>>>>>> 56385a12
{
	pxa2xx_mfp_config(ARRAY_AND_SIZE(treo_pin_config));
	pxa_set_ffuart_info(NULL);
	pxa_set_btuart_info(NULL);
	pxa_set_stuart_info(NULL);
	palm27x_pm_init(TREO_STR_BASE);
	palm27x_lcd_init(GPIO_NR_TREO_BL_POWER, &palm_320x320_new_lcd_mode);
	palm27x_udc_init(GPIO_NR_TREO_USB_DETECT, GPIO_NR_TREO_USB_PULLUP, 1);
	palm27x_irda_init(GPIO_NR_TREO_IR_EN);
	palm27x_ac97_init(-1, -1, -1, 95);
	palm27x_pwm_init(GPIO_NR_TREO_BL_POWER, -1);
	palm27x_power_init(GPIO_NR_TREO_POWER_DETECT, -1);
	palm27x_pmic_init();
	palmtreo_kpc_init();
	palmtreo_uhc_init();
	palmtreo_leds_init();
}

static void __init treo680_init(void)
{
	pxa2xx_mfp_config(ARRAY_AND_SIZE(treo680_pin_config));
	palmphone_common_init();
	palm27x_mmc_init(GPIO_NR_TREO_SD_DETECT_N, GPIO_NR_TREO680_SD_READONLY,
			GPIO_NR_TREO680_SD_POWER, 0);
}

static void __init centro_init(void)
{
	pxa2xx_mfp_config(ARRAY_AND_SIZE(centro685_pin_config));
	palmphone_common_init();
	palm27x_mmc_init(GPIO_NR_TREO_SD_DETECT_N, -1,
			GPIO_NR_CENTRO_SD_POWER, 1);
}

MACHINE_START(TREO680, "Palm Treo 680")
	.phys_io        = TREO_PHYS_IO_START,
	.io_pg_offst    = io_p2v(0x40000000),
	.boot_params    = 0xa0000100,
	.map_io         = pxa_map_io,
	.reserve	= treo_reserve,
	.init_irq       = pxa27x_init_irq,
	.timer          = &pxa_timer,
	.init_machine   = treo680_init,
MACHINE_END

MACHINE_START(CENTRO, "Palm Centro 685")
	.phys_io        = TREO_PHYS_IO_START,
	.io_pg_offst    = io_p2v(0x40000000),
	.boot_params    = 0xa0000100,
	.map_io         = pxa_map_io,
	.reserve	= treo_reserve,
	.init_irq       = pxa27x_init_irq,
	.timer          = &pxa_timer,
	.init_machine	= centro_init,
MACHINE_END<|MERGE_RESOLUTION|>--- conflicted
+++ resolved
@@ -405,37 +405,7 @@
 	memblock_reserve(0xa2000000, 0x1000);
 }
 
-<<<<<<< HEAD
-static void __init treo_lcd_power_init(void)
-{
-	int ret;
-
-	ret = gpio_request(GPIO_NR_TREO_LCD_POWER, "LCD POWER");
-	if (ret) {
-		pr_err("Treo680: LCD power GPIO request failed!\n");
-		return;
-	}
-
-	ret = gpio_direction_output(GPIO_NR_TREO_LCD_POWER, 0);
-	if (ret) {
-		pr_err("Treo680: setting LCD power GPIO direction failed!\n");
-		gpio_free(GPIO_NR_TREO_LCD_POWER);
-		return;
-	}
-
-	treo_lcd_screen.pxafb_lcd_power = treo_lcd_power;
-}
-
-static void __init treo_reserve(void)
-{
-	memblock_reserve(0xa0000000, 0x1000);
-	memblock_reserve(0xa2000000, 0x1000);
-}
-
-static void __init treo_init(void)
-=======
 static void __init palmphone_common_init(void)
->>>>>>> 56385a12
 {
 	pxa2xx_mfp_config(ARRAY_AND_SIZE(treo_pin_config));
 	pxa_set_ffuart_info(NULL);

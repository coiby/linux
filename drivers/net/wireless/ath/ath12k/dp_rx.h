/* SPDX-License-Identifier: BSD-3-Clause-Clear */
/*
 * Copyright (c) 2018-2021 The Linux Foundation. All rights reserved.
<<<<<<< HEAD
 * Copyright (c) 2021-2023 Qualcomm Innovation Center, Inc. All rights reserved.
=======
 * Copyright (c) 2021-2024 Qualcomm Innovation Center, Inc. All rights reserved.
>>>>>>> 0c383648
 */
#ifndef ATH12K_DP_RX_H
#define ATH12K_DP_RX_H

#include "core.h"
#include "rx_desc.h"
#include "debug.h"

#define DP_MAX_NWIFI_HDR_LEN	30

struct ath12k_dp_rx_tid {
	u8 tid;
	u32 *vaddr;
	dma_addr_t paddr;
	u32 size;
	u32 ba_win_sz;
	bool active;

	/* Info related to rx fragments */
	u32 cur_sn;
	u16 last_frag_no;
	u16 rx_frag_bitmap;

	struct sk_buff_head rx_frags;
	struct hal_reo_dest_ring *dst_ring_desc;

	/* Timer info related to fragments */
	struct timer_list frag_timer;
	struct ath12k_base *ab;
};

struct ath12k_dp_rx_reo_cache_flush_elem {
	struct list_head list;
	struct ath12k_dp_rx_tid data;
	unsigned long ts;
};

struct ath12k_dp_rx_reo_cmd {
	struct list_head list;
	struct ath12k_dp_rx_tid data;
	int cmd_num;
	void (*handler)(struct ath12k_dp *dp, void *ctx,
			enum hal_reo_cmd_status status);
};

#define ATH12K_DP_RX_REO_DESC_FREE_THRES  64
#define ATH12K_DP_RX_REO_DESC_FREE_TIMEOUT_MS 1000

enum ath12k_dp_rx_decap_type {
	DP_RX_DECAP_TYPE_RAW,
	DP_RX_DECAP_TYPE_NATIVE_WIFI,
	DP_RX_DECAP_TYPE_ETHERNET2_DIX,
	DP_RX_DECAP_TYPE_8023,
};

struct ath12k_dp_rx_rfc1042_hdr {
	u8 llc_dsap;
	u8 llc_ssap;
	u8 llc_ctrl;
	u8 snap_oui[3];
	__be16 snap_type;
} __packed;

static inline u32 ath12k_he_gi_to_nl80211_he_gi(u8 sgi)
{
	u32 ret = 0;

	switch (sgi) {
	case RX_MSDU_START_SGI_0_8_US:
		ret = NL80211_RATE_INFO_HE_GI_0_8;
		break;
	case RX_MSDU_START_SGI_1_6_US:
		ret = NL80211_RATE_INFO_HE_GI_1_6;
		break;
	case RX_MSDU_START_SGI_3_2_US:
		ret = NL80211_RATE_INFO_HE_GI_3_2;
		break;
	}

	return ret;
}

int ath12k_dp_rx_ampdu_start(struct ath12k *ar,
			     struct ieee80211_ampdu_params *params);
int ath12k_dp_rx_ampdu_stop(struct ath12k *ar,
			    struct ieee80211_ampdu_params *params);
int ath12k_dp_rx_peer_pn_replay_config(struct ath12k_vif *arvif,
				       const u8 *peer_addr,
				       enum set_key_cmd key_cmd,
				       struct ieee80211_key_conf *key);
void ath12k_dp_rx_peer_tid_cleanup(struct ath12k *ar, struct ath12k_peer *peer);
void ath12k_dp_rx_peer_tid_delete(struct ath12k *ar,
				  struct ath12k_peer *peer, u8 tid);
int ath12k_dp_rx_peer_tid_setup(struct ath12k *ar, const u8 *peer_mac, int vdev_id,
				u8 tid, u32 ba_win_sz, u16 ssn,
				enum hal_pn_type pn_type);
void ath12k_dp_htt_htc_t2h_msg_handler(struct ath12k_base *ab,
				       struct sk_buff *skb);
int ath12k_dp_rx_pdev_reo_setup(struct ath12k_base *ab);
void ath12k_dp_rx_pdev_reo_cleanup(struct ath12k_base *ab);
int ath12k_dp_rx_htt_setup(struct ath12k_base *ab);
int ath12k_dp_rx_alloc(struct ath12k_base *ab);
void ath12k_dp_rx_free(struct ath12k_base *ab);
int ath12k_dp_rx_pdev_alloc(struct ath12k_base *ab, int pdev_idx);
void ath12k_dp_rx_pdev_free(struct ath12k_base *ab, int pdev_idx);
void ath12k_dp_rx_reo_cmd_list_cleanup(struct ath12k_base *ab);
void ath12k_dp_rx_process_reo_status(struct ath12k_base *ab);
int ath12k_dp_rx_process_wbm_err(struct ath12k_base *ab,
				 struct napi_struct *napi, int budget);
int ath12k_dp_rx_process_err(struct ath12k_base *ab, struct napi_struct *napi,
			     int budget);
int ath12k_dp_rx_process(struct ath12k_base *ab, int mac_id,
			 struct napi_struct *napi,
			 int budget);
int ath12k_dp_rx_bufs_replenish(struct ath12k_base *ab,
				struct dp_rxdma_ring *rx_ring,
<<<<<<< HEAD
=======
				struct list_head *used_list,
>>>>>>> 0c383648
				int req_entries);
int ath12k_dp_rx_pdev_mon_attach(struct ath12k *ar);
int ath12k_dp_rx_peer_frag_setup(struct ath12k *ar, const u8 *peer_mac, int vdev_id);

u8 ath12k_dp_rx_h_l3pad(struct ath12k_base *ab,
			struct hal_rx_desc *desc);
struct ath12k_peer *
ath12k_dp_rx_h_find_peer(struct ath12k_base *ab, struct sk_buff *msdu);
u8 ath12k_dp_rx_h_decap_type(struct ath12k_base *ab,
			     struct hal_rx_desc *desc);
u32 ath12k_dp_rx_h_mpdu_err(struct ath12k_base *ab,
			    struct hal_rx_desc *desc);
void ath12k_dp_rx_h_ppdu(struct ath12k *ar, struct hal_rx_desc *rx_desc,
			 struct ieee80211_rx_status *rx_status);
struct ath12k_peer *
ath12k_dp_rx_h_find_peer(struct ath12k_base *ab, struct sk_buff *msdu);

int ath12k_dp_rxdma_ring_sel_config_qcn9274(struct ath12k_base *ab);
int ath12k_dp_rxdma_ring_sel_config_wcn7850(struct ath12k_base *ab);

#endif /* ATH12K_DP_RX_H */<|MERGE_RESOLUTION|>--- conflicted
+++ resolved
@@ -1,11 +1,7 @@
 /* SPDX-License-Identifier: BSD-3-Clause-Clear */
 /*
  * Copyright (c) 2018-2021 The Linux Foundation. All rights reserved.
-<<<<<<< HEAD
- * Copyright (c) 2021-2023 Qualcomm Innovation Center, Inc. All rights reserved.
-=======
  * Copyright (c) 2021-2024 Qualcomm Innovation Center, Inc. All rights reserved.
->>>>>>> 0c383648
  */
 #ifndef ATH12K_DP_RX_H
 #define ATH12K_DP_RX_H
@@ -122,10 +118,7 @@
 			 int budget);
 int ath12k_dp_rx_bufs_replenish(struct ath12k_base *ab,
 				struct dp_rxdma_ring *rx_ring,
-<<<<<<< HEAD
-=======
 				struct list_head *used_list,
->>>>>>> 0c383648
 				int req_entries);
 int ath12k_dp_rx_pdev_mon_attach(struct ath12k *ar);
 int ath12k_dp_rx_peer_frag_setup(struct ath12k *ar, const u8 *peer_mac, int vdev_id);
